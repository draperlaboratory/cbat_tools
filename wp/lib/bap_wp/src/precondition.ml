(***************************************************************************)
(*                                                                         *)
(*  Copyright (C) 2018/2019 The Charles Stark Draper Laboratory, Inc.      *)
(*                                                                         *)
(*  This file is provided under the license found in the LICENSE file in   *)
(*  the top-level directory of this project.                               *)
(*                                                                         *)
(*  This work is funded in part by ONR/NAWC Contract N6833518C0107.  Its   *)
(*  content does not necessarily reflect the position or policy of the US  *)
(*  Government and no official endorsement should be inferred.             *)
(*                                                                         *)
(***************************************************************************)

open !Core_kernel
open Bap.Std
open Graphlib.Std
<<<<<<< HEAD
open Utils.Option_let
=======
open Bap_core_theory
>>>>>>> 334523cb

include Self()

module Expr = Z3.Expr
module Arith = Z3.Arithmetic
module BV = Z3.BitVector
module Bool = Z3.Boolean
module Z3Array = Z3.Z3Array
module FuncDecl = Z3.FuncDecl
module Solver = Z3.Solver
module Env = Environment
module Constr = Constraint

exception Not_implemented of string

type hooks = {
  assume_before : Constr.t list;
  assume_after : Constr.t list;
  verify_before : Constr.t list;
  verify_after : Constr.t list;
}

let z3_expr_zero (ctx : Z3.context) (size : int) : Constr.z3_expr = BV.mk_numeral ctx "0" size
let z3_expr_one (ctx : Z3.context) (size : int) : Constr.z3_expr = BV.mk_numeral ctx "1" size

let binop ?(smtlib_compat = false) (ctx : Z3.context) (b : binop) :
  Constr.z3_expr -> Constr.z3_expr -> Constr.z3_expr =
  let open Bap.Std.Bil.Types in
  let zero = z3_expr_zero ctx 1 in
  let one = z3_expr_one ctx 1 in
  match b with
  | PLUS -> BV.mk_add ctx
  | MINUS -> BV.mk_sub ctx
  | TIMES -> BV.mk_mul ctx
  | DIVIDE -> BV.mk_udiv ctx
  | SDIVIDE -> BV.mk_sdiv ctx
  | MOD -> BV.mk_urem ctx
  | SMOD -> BV.mk_smod ctx
  | LSHIFT -> BV.mk_shl ctx
  | RSHIFT -> BV.mk_lshr ctx
  | ARSHIFT -> BV.mk_ashr ctx
  | AND -> BV.mk_and ctx
  | OR -> BV.mk_or ctx
  | XOR -> BV.mk_xor ctx
  | EQ -> fun x y -> if smtlib_compat then (Bool.mk_ite ctx (Bool.mk_eq ctx x y) one zero)
    else  (BV.mk_not ctx @@ BV.mk_redor ctx @@ BV.mk_xor ctx x y)
  | NEQ -> fun x y -> if smtlib_compat
    then  Bool.mk_ite ctx (Bool.mk_eq ctx x y) zero one
    else  BV.mk_redor ctx @@ BV.mk_xor ctx x y
  | LT -> fun x y -> Bool.mk_ite ctx (BV.mk_ult ctx x y) one zero
  | LE -> fun x y -> Bool.mk_ite ctx (BV.mk_ule ctx x y) one zero
  | SLT -> fun x y -> Bool.mk_ite ctx (BV.mk_slt ctx x y) one zero
  | SLE -> fun x y -> Bool.mk_ite ctx (BV.mk_sle ctx x y) one zero

let unop (ctx : Z3.context) (u : unop) : Constr.z3_expr -> Constr.z3_expr =
  let open Bap.Std.Bil.Types in
  match u with
  | NEG -> BV.mk_neg ctx
  | NOT -> BV.mk_not ctx

let cast (ctx : Z3.context) (cst : cast) (i : int) (x : Constr.z3_expr) : Constr.z3_expr =
  assert (i > 0);
  let size = x |> Expr.get_sort |> BV.get_size in
  let open Bap.Std.Bil.Types in
  match cst with
  | UNSIGNED -> BV.mk_zero_ext ctx (i - size) x
  | SIGNED -> BV.mk_sign_ext ctx (i - size) x
  | HIGH -> BV.mk_extract ctx (size - 1) (size - i) x
  | LOW -> BV.mk_extract ctx (i - 1) 0 x

(* Placeholder for inlining function calls, which will be substituted with [visit_sub]
   at its point of definition. *)
let inline_func :
  (Constr.t -> Env.t -> Tid.t -> Constr.t * Env.t) ref =
  ref (fun _ _ _ -> assert false)

let load_z3_mem (ctx : Z3.context) ~word_size:word_size ~mem:(mem : Constr.z3_expr)
    ~addr:(addr : Constr.z3_expr) (endian : Bap.Std.endian) : Constr.z3_expr =
  assert (Z3Array.is_array mem && mem |> Expr.get_sort
                                  |> Z3Array.get_range
                                  |> Z3.Sort.get_sort_kind
                                  |> (function
                                      | Z3enums.BV_SORT -> true
                                      |_ -> false));
  let m_size = mem |> Expr.get_sort |> Z3Array.get_range |> BV.get_size in
  let addr_size = addr |> Expr.get_sort |> BV.get_size in
  let nums_to_read = word_size / m_size in
  debug "Creating load on Mem<%d,%d>, with target Imm<%d>%!" addr_size m_size word_size;
  assert (nums_to_read > 0);
  let rec read_list n addr reads =
    if n = 0 then reads
    else
      (* TODO: handle overflow *)
      let addr' = BV.mk_add ctx addr (z3_expr_one ctx addr_size) in
      read_list (n-1) addr' (Z3Array.mk_select ctx mem addr :: reads)
  in
  let read = read_list nums_to_read addr [] in
  let read_sorted =
    match endian with
    | BigEndian -> List.rev read
    | LittleEndian -> read
  in
  List.reduce_exn read_sorted ~f:(BV.mk_concat ctx)

let store_z3_mem (ctx : Z3.context) ~word_size:word_size
    ~mem:(mem : Constr.z3_expr) ~addr:(addr : Constr.z3_expr) ~content:(e : Constr.z3_expr)
    (endian : Bap.Std.endian) : Constr.z3_expr =
  assert (Z3Array.is_array mem && mem |> Expr.get_sort
                                  |> Z3Array.get_range
                                  |> Z3.Sort.get_sort_kind
                                  |> (function
                                      | Z3enums.BV_SORT -> true
                                      | _ -> false));
  let m_size = mem |> Expr.get_sort |> Z3Array.get_range |> BV.get_size in
  let addr_size = addr |> Expr.get_sort |> BV.get_size in
  let nums_to_write = word_size / m_size in
  let first_loc, next_loc =
    match endian with
    | BigEndian -> word_size - m_size, fun l -> l - m_size
    | LittleEndian -> 0, fun l -> l + m_size
  in
  assert (nums_to_write > 0);
  let rec store n loc addr mem =
    if n = 0 then mem
    else
      begin
        (* TODO: handle overflow *)
        debug "Storing bits %d to %d at position %s%!"
          loc (loc + m_size - 1) (Expr.to_string addr);
        let e_chunk_n = BV.mk_extract ctx (loc + m_size - 1) loc e in
        let mem' = Z3Array.mk_store ctx mem addr e_chunk_n in
        let addr' = BV.mk_add ctx addr (z3_expr_one ctx addr_size) in
        store (n-1) (next_loc loc) addr' mem'
      end
  in
  debug "Creating store on Mem<%d,%d>, with target Imm<%d>%!" addr_size m_size word_size;
  store nums_to_write first_loc addr mem

let bv_to_bool (bv : Constr.z3_expr) (ctx : Z3.context) (width : int) : Constr.z3_expr =
  let zero = z3_expr_zero ctx width in
  Bool.mk_not ctx (Bool.mk_eq ctx bv zero)

(* Sorts a list of [cond_type]s into a record which separates each hook into assumptions,
   VCs, and whether these conditions should be added to the postcondition before or
   after execution. *)
let mk_hooks (conds : Env.cond_type list) : hooks =
  let hooks =
    { assume_before = []; assume_after = []; verify_before = []; verify_after = [] } in
  List.fold conds ~init:hooks ~f:(fun hooks cond ->
      match cond with
      | Assume (BeforeExec c) ->
        { hooks with assume_before = Constr.mk_constr c :: hooks.assume_before }
      | Assume (AfterExec c) ->
        { hooks with assume_after = Constr.mk_constr c :: hooks.assume_after }
      | Verify (BeforeExec c) ->
        { hooks with verify_before = Constr.mk_constr c :: hooks.verify_before }
      | Verify (AfterExec c) ->
        { hooks with verify_after = Constr.mk_constr c :: hooks.verify_after }
    )

let hooks_to_string (h : hooks) : string =
  Format.sprintf "VCs before exec:%s\nVCs after exec:%s\n \
                  Assumptions before exec:%s\nAssumptions after exec:%s\n%!"
    (List.to_string ~f:Constr.to_string h.verify_before)
    (List.to_string ~f:Constr.to_string h.verify_after)
    (List.to_string ~f:Constr.to_string h.assume_before)
    (List.to_string ~f:Constr.to_string h.assume_after)

let word_to_z3 (ctx : Z3.context) (w : Word.t) : Constr.z3_expr =
  let fmt = Format.str_formatter in
  Word.pp_dec fmt w;
  let s = Format.flush_str_formatter () in
  BV.mk_numeral ctx s (Word.bitwidth w)

let exp_to_z3 (exp : Exp.t) (env : Env.t) : Constr.z3_expr * hooks * Env.t =
  let ctx = Env.get_context env in
  let open Bap.Std.Bil.Types in
  let rec exp_to_z3_body exp env : Constr.z3_expr * Env.t =
    match exp with
    | Load (mem, addr, endian, size) ->
      debug "Visiting load: Mem:%s  Addr:%s  Size:%s%!"
        (Exp.to_string mem) (Exp.to_string addr) (Size.to_string size);
      let mem_val, env = exp_to_z3_body mem env in
      let addr_val, env = exp_to_z3_body addr env in
      load_z3_mem ctx ~word_size:(Size.in_bits size) ~mem:mem_val ~addr:addr_val endian, env
    | Store (mem, addr, exp, endian, size) ->
      debug "Visiting store: Mem:%s  Addr:%s  Exp:%s  Size:%s%!"
        (Exp.to_string mem) (Exp.to_string addr) (Exp.to_string exp) (Size.to_string size);
      let mem_val, env = exp_to_z3_body mem env in
      let addr_val, env = exp_to_z3_body addr env in
      let exp_val, env = exp_to_z3_body exp env in
      store_z3_mem ctx ~word_size:(Size.in_bits size)
        ~mem:mem_val ~addr:addr_val ~content:exp_val endian, env
    | BinOp (bop, x, y) ->
      debug "Visiting binop: %s %s %s%!"
        (Exp.to_string x) (Bil.string_of_binop bop) (Exp.to_string y);
      let get_size v = v |> Expr.get_sort |> BV.get_size in
      let x_val, env = exp_to_z3_body x env in
      let y_val, env = exp_to_z3_body y env in
      (* In x86 decoding, it is possible to scale the address with a 2-bitwidth shift
         of 0, 1, 2, or 3. However, Z3 requires requires the operands of a bit shift
         to be of the same bitwidth. Here, we pad the operand with the smaller
         bitwidth to match the bitwidth of the other operand. *)
      let x_val, y_val =
        match bop with
        | LSHIFT | RSHIFT | ARSHIFT ->
          let x_size = get_size x_val in
          let y_size = get_size y_val in
          if x_size > y_size then
            x_val, BV.mk_zero_ext ctx (x_size - y_size) y_val
          else if y_size > x_size then
            BV.mk_zero_ext ctx (y_size - x_size) x_val, y_val
          else
            x_val, y_val
        | _ -> x_val, y_val
      in
      assert (get_size x_val = get_size y_val);
      let smtlib_compat = Env.get_smtlib_compat env in
      binop ~smtlib_compat ctx bop x_val y_val, env
    | UnOp (u, x) ->
      debug "Visiting unop: %s %s%!" (Bil.string_of_unop u) (Exp.to_string x);
      let x_val, env = exp_to_z3_body x env in
      unop ctx u x_val, env
    | Var v ->
      debug "Visiting var: %s%!" (Var.to_string v);
      Env.get_var env v
    | Bil.Types.Int w ->
      debug "Visiting int: %s%!" (Word.to_string w);
      word_to_z3 ctx w, env
    | Cast (cst, i, x) ->
      debug "Visiting cast: %s from %d to %s%!"
        (Bil.string_of_cast cst) i (Exp.to_string x);
      let x_val, env = exp_to_z3_body x env in
      cast ctx cst i x_val, env
    | Let (v, exp, body) ->
      debug "Visiting let %s = %s in %s%!"
        (Var.to_string v) (Exp.to_string exp) (Exp.to_string body);
      let exp_val, env = exp_to_z3_body exp env in
      let old_val = Env.find_var env v in
      let env' = Env.add_var env v exp_val in
      let z3_expr, env = exp_to_z3_body body env' in
      let env = Env.remove_var env v in
      let env = match old_val with
        | None -> env
        | Some exp_val -> Env.add_var env v exp_val in
      (z3_expr, env)
    | Unknown (str, typ) ->
      debug "Visiting unknown: %s  Type:%s%!" str (Type.to_string typ);
      Env.new_z3_expr env ~name:("unknown_" ^ str) typ, env
    | Ite (cond, yes, no) ->
      debug "Visiting ite: if %s\nthen %s\nelse %s%!"
        (Exp.to_string cond) (Exp.to_string yes) (Exp.to_string no);
      let cond_val, env = exp_to_z3_body cond env in
      let cond_size = BV.get_size (Expr.get_sort cond_val) in
      let yes_val, env = exp_to_z3_body yes env in
      let no_val, env = exp_to_z3_body no env in
      Bool.mk_ite ctx (bv_to_bool cond_val ctx cond_size) yes_val no_val, env
    | Extract (high, low, exp) ->
      debug "Visiting extract: High:%d Low:%d Exp:%s%!" high low (Exp.to_string exp);
      let exp_val, env = exp_to_z3_body exp env in
      BV.mk_extract ctx high low exp_val, env
    | Concat (w1, w2) ->
      debug "Visiting concat: %s ^ %s%!" (Exp.to_string w1) (Exp.to_string w2);
      let w1_val, env = exp_to_z3_body w1 env in
      let w2_val, env = exp_to_z3_body w2 env in
      BV.mk_concat ctx w1_val w2_val, env
  in
  let exp_conds = Env.mk_exp_conds env exp in
  let hooks = mk_hooks exp_conds in
  let z3_exp, new_env = exp_to_z3_body exp env in
  z3_exp, hooks, new_env

let typ_size (t : Type.t) : int =
  match t with
  | Bil.Types.Imm n -> n
  | Bil.Types.Mem (_, s) -> Size.in_bits s
  | Bil.Types.Unk ->
    error "Unk type: Unable to obtain type size.%!";
    failwith "typ_size: elt's type is not representable by Type.t"

let set_fun_called (post : Constr.t) (env : Env.t) (tid : Tid.t) : Constr.t =
  let ctx = Env.get_context env in
  let fun_name =
    Env.get_called env tid
    |> Option.value_exn ?here:None ?error:None ?message:None
    |> Bool.mk_const_s ctx
  in
  Constr.substitute_one post fun_name (Bool.mk_true ctx)

(* FIXME: handle other architectures *)
let increment_stack_ptr (post : Constr.t) (env : Env.t) : Constr.t * Env.t =
  let target = Env.get_target env in
  if Env.is_x86 target then
    begin
      let sp, env = Env.get_sp env |> Env.get_var env in
      let width = target |> Theory.Target.bits in
      let addr_size = target |> Theory.Target.code_addr_size in
      let addr_size = addr_size / Theory.Target.byte target in
      let ctx = Env.get_context env in
      let offset = BV.mk_numeral ctx (Int.to_string addr_size) width in
      let z3_off = BV.mk_add ctx sp offset in
      Constr.substitute_one post sp z3_off, env
    end
  else
    post, env

let lookup_precond (tid: Bap.Std.Tid.t) (env: Env.t) (post: Constr.t) =
  match Env.get_precondition env tid with
  | Some pre -> pre
  | None ->
    info "Precondition for return %s not found!" (Tid.to_string tid);
    post

let lookup_sub_handler (tid: Bap.Std.Tid.t) (env: Env.t) (post: Constr.t) =
  match Env.get_sub_handler env tid with
  | Some (Summary compute_func) -> compute_func env post tid
  | Some Inline -> !inline_func post env tid
  | None -> post, env

let visit_call (call: Bap.Std.Call.t) (post : Constr.t) (env : Env.t) : Constr.t * Env.t =
  let target = Call.target call in
  let return = Call.return call in
  match target, return with
  | Direct t_tid, Some (Indirect _) ->
    warning "making direct call to %s with indirect return!\n%!"
      (Tid.to_string t_tid);
    post, env
  | Indirect _, Some (Indirect _) ->
    warning "making indirect call with indirect return!\n%!";
    post, env
  | Indirect t_exp, None ->
    warning "Making an indirect call with expression %s with no return;
    applying the default spec (do nothing)!\n%!" (Exp.to_string t_exp);
    Env.get_indirect_handler env t_exp env post t_exp false
  | Direct t_tid, None ->
    debug "Call label %s with no return%!" (Label.to_string target);
    lookup_sub_handler t_tid env post
  | Direct t_tid, Some (Direct r_tid) ->
    let ret_pre = lookup_precond r_tid env post in
    lookup_sub_handler t_tid env ret_pre
  | Indirect t_exp, Some (Direct r_tid) ->
    warning "Making an indirect call with expression %s with return to tid %s;
    incrementing the stack pointer!\n%!"
      (Exp.to_string t_exp) (Tid.to_string r_tid);
    let ret_pre = lookup_precond r_tid env post in
    Env.get_indirect_handler env t_exp env ret_pre t_exp true


let var_of_arg_t (arg : Arg.t) : Var.t =
  let vars = arg |> Arg.rhs |> Exp.free_vars in
  assert (Var.Set.length vars = 1);
  Var.Set.choose_exn vars

(* Creates a Z3 function of the form func_ret_out_var(in_vars, ...) which represents
   an output variable to a function call. It substitutes the original z3_expr
   representing the output variable. *)
let subst_fun_outputs ?tid_name:(tid_name = "") ~inputs:(inputs : Var.t list)
    ~outputs:(outputs : Var.t list) (env : Env.t) (sub : Sub.t) (post : Constr.t)
  : Constr.t * Env.t =
  debug "Chaosing outputs for %s%!" (Sub.name sub);
  let ctx = Env.get_context env in
  let sub_name = Env.map_sub_name env (Sub.name sub) in
  let inputs = List.map inputs
      ~f:(fun i ->
          let input, _ = Env.get_var env i in
          input)
  in
  let input_sorts = List.map inputs ~f:Expr.get_sort in
  let outputs = List.map outputs
      ~f:(fun o ->
          let tid_name = if (String.equal tid_name "") then "" else ("_" ^ tid_name) in
          let name = Format.sprintf "%s%s_ret_%s" sub_name (tid_name) (Var.to_string o) in
          let z3_v, _ = Env.get_var env o in
          let func_decl = FuncDecl.mk_func_decl_s ctx name input_sorts (Expr.get_sort z3_v) in
          let application = FuncDecl.apply func_decl inputs in
          debug "\t%s%!" (Expr.to_string application);
          (z3_v, application))
  in
  let subs_from, subs_to = List.unzip outputs in
  let env = List.fold subs_to ~init:env ~f:(fun env sub_to ->
      Env.add_call_pred env sub_to) in
  Constr.substitute post subs_from subs_to, env

<<<<<<< HEAD
(* Creates fresh names for [vars] found in the constraint. Optionally takes in
   a function that maps the original variable name to the fresh name. Defaults
   to [fresh_var]. *)
let freshen ?(name = Format.sprintf "fresh_%s") (constr : Constr.t)
    (env : Env.t) (vars : Var.Set.t) : Constr.t * Env.t =
  Var.Set.fold vars ~init:(constr, env) ~f:(fun (constr, env) v ->
      let z3_v, env = Env.get_var env v in
      let name = name (Expr.to_string z3_v) in
      let fresh = Env.new_z3_expr ~name env (Var.typ v) in
      Constr.substitute_one constr z3_v fresh, Env.add_call_pred env fresh)

let input_regs (arch : Arch.t) : Var.t list =
  match arch with
  | `x86_64 ->
    let open X86_cpu.AMD64 in
    (* r.(0) and r.(1) refer to registers R8 and R9 respectively.
       Arguments are placed on the stack when they have a higher count than the
       number of registers. We currently do not handle mem as an input because it
       causes Z3 to slow down during evaluation. *)
    info "[mem] is not included as an input to the function call.%!";
    [rdi; rsi; rdx; rcx; r.(0); r.(1)]
  | `x86 ->
    warning "In 32-bit x86, arguments are passed through the stack.%!";
    []
  | #Arch.arm ->
    let open ARM.CPU in
    [r0; r1; r2; r3]
  | a ->
    warning "input_regs: Input registers have not been \
             implemented for %s." (Arch.to_string a);
    []

let caller_saved_regs (arch : Arch.t) : Var.t list =
  match arch with
  | `x86_64 ->
    let open X86_cpu.AMD64 in
    (* Obtains registers r8 - r11 from X86_cpu.AMD64.r. *)
    let r = Array.to_list (Array.sub r ~pos:0 ~len:4) in
    [rax; rcx; rdx; rsi; rdi] @ r
  | `x86 ->
    let open X86_cpu.IA32 in
    [rax; rcx; rdx]
  | #Arch.arm ->
    let open ARM.CPU in
    [r0; r1; r2; r3; r12]
  | a ->
    warning "caller_saved_regs: Caller-saved registers have not \
             been implemented for %s." (Arch.to_string a);
    []

let callee_saved_regs (arch : Arch.t) : Var.t list =
  match arch with
  | `x86_64 ->
    let open X86_cpu.AMD64 in
    (* Obtains registers r12 - r15 from X86_cpu.AMD64.r. *)
    let r = Array.to_list (Array.sub r ~pos:4 ~len:4) in
    [rbx; rsp; rbp] @ r
  | `x86 ->
    let open X86_cpu.IA32 in
    [rbx; rdi; rsi; rsp; rbp]
  | #Arch.arm ->
    let open ARM.CPU in
    [r4; r5; r6; r7; r8; r9; r10; r11]
  | a ->
    warning "callee_saved_regs: Callee-saved registers have not \
             been implemented for %s." (Arch.to_string a);
    []
=======

let is_amd64 tgt = Theory.Target.matches tgt "amd64"
let is_i386 tgt = Theory.Target.matches tgt "i386"
let is_arm tgt = Theory.Target.matches tgt "arm"


(* FIXME: use built-in BAP roles? *)
let input_regs (target : Theory.target) : Var.t list =
  if is_amd64 target then
    begin
      let open X86_cpu.AMD64 in
      (* r.(0) and r.(1) refer to registers R8 and R9 respectively.
         Arguments are placed on the stack when they have a higher count than the
         number of registers. We currently do not handle mem as an input because it
         causes Z3 to slow down during evaluation. *)
      info "[mem] is not included as an input to the function call.%!";
      [rdi; rsi; rdx; rcx; r.(0); r.(1)]
    end
  else if is_i386 target then
    begin
      warning "In 32-bit x86, arguments are passed through the stack.%!";
      []
    end
  else if is_arm target then
    begin
      let open ARM.CPU in
      [r0; r1; r2; r3; r12]
    end
  else
    begin
      warning "caller_saved_regs: input registers have not \
               been implemented for %s." (Theory.Target.to_string target);
      []
    end

let caller_saved_regs (target : Theory.target) : Var.t list =
  if is_amd64 target then
    begin
      let open X86_cpu.AMD64 in
      (* Obtains registers r8 - r11 from X86_cpu.AMD64.r. *)
      let r = Array.to_list (Array.sub r ~pos:0 ~len:4) in
      [rax; rcx; rdx; rsi; rdi] @ r
    end
  else if is_i386 target then
    begin
      let open X86_cpu.IA32 in
      [rax; rcx; rdx]
    end
  else if is_arm target then
    begin
      let open ARM.CPU in
      [r0; r1; r2; r3; r12]
    end
  else
    begin
      warning "caller_saved_regs: Caller-saved registers have not \
               been implemented for %s." (Theory.Target.to_string target);
      []
    end

let callee_saved_regs (target : Theory.target) : Var.t list =
  if is_amd64 target then
    begin
      let open X86_cpu.AMD64 in
      (* Obtains registers r12 - r15 from X86_cpu.AMD64.r. *)
      let r = Array.to_list (Array.sub r ~pos:4 ~len:4) in
      [rbx; rsp; rbp] @ r
    end
  else if is_i386 target then
    begin
      let open X86_cpu.IA32 in
      [rbx; rdi; rsi; rsp; rbp]
    end
  else if is_arm target then
    begin
      let open ARM.CPU in
      [r4; r5; r6; r7; r8; r9; r10; r11]
    end
  else
    begin
      warning "callee_saved_regs: Callee-saved registers have not \
               been implemented for %s." (Theory.Target.to_string target);
      []
    end
>>>>>>> 334523cb

let rec vars_from_sub (env : Env.t) (t : Sub.t) : Var.Set.t =
  let vars =
    if Env.use_input_regs env then
      env |> Env.get_target |> input_regs |> Var.Set.of_list
    else
      Var.Set.empty
  in
  let visitor =
    (object inherit [Var.Set.t] Term.visitor
      method! visit_arg arg vars =
        Var.Set.add vars (var_of_arg_t arg)
      method! visit_def def vars =
        let vars = Var.Set.add vars (Def.lhs def) in
        let vars = Var.Set.union vars (Def.free_vars def) in
        vars
      method! visit_jmp jmp vars =
        (* If the jump is a call to a target that is to be inlined, visit and
           collect the variables in the target. *)
        let vars = match Jmp.kind jmp with
          | Call call ->
            begin
              match Call.target call with
              | Direct tid ->
                begin
                  match Env.get_sub_handler env tid with
                  | Some Inline ->
                    let subs = Env.get_subs env in
                    let target = Seq.find_exn subs ~f:(fun s -> Tid.equal (Term.tid s) tid) in
                    Var.Set.union vars (vars_from_sub env target)
                  | _ -> vars
                end
              | Indirect _ -> vars
            end
          | _ -> vars
        in
        Var.Set.union vars (Jmp.free_vars jmp)
    end)
  in
  visitor#visit_sub t vars

let get_vars (env : Env.t) (t : Sub.t) : Var.Set.t =
  let gprs = Env.get_gprs env in
  let mem = Var.Set.singleton (Env.get_mem env) in
  let sp = Var.Set.singleton (Env.get_sp env) in
  let sub_vars = vars_from_sub env t in
  Var.Set.union_list [gprs; mem; sp; sub_vars]

let spec_verifier_error (sub : Sub.t) (_ : Theory.target) : Env.fun_spec option =
  let is_verifier_error name = String.(
      name = "__VERIFIER_error" ||
      name = "__assert_fail")
  in
  if is_verifier_error (Sub.name sub) then
    Some {
      spec_name = "spec_verifier_error";
      spec = Summary (fun env _ _ ->
          let pre =
            Env.get_context env
            |> Bool.mk_false
            |> Constr.mk_goal "assert_fail"
            |> Constr.mk_constr
          in
          pre, env
        )
    }
  else
    None

let spec_verifier_assume (sub : Sub.t) (_ : Theory.target) : Env.fun_spec option =
  if String.equal (Sub.name sub) "__VERIFIER_assume" then
    Some {
      spec_name = "spec_verifier_assume";
      spec = Summary
          (fun env post tid ->
             let ctx = Env.get_context env in
             let post = set_fun_called post env tid in
             let post, env = increment_stack_ptr post env in
             let args = Term.enum arg_t sub in
             let is_input arg =
               match Arg.intent arg with
               | Some In | Some Both -> true
               | _ -> false
             in
             let input =
               match Seq.find args ~f:is_input with
               | Some i -> i
               | None -> failwith "Verifier headerfile must be specified with --api-path" in
             let v = var_of_arg_t input in
             let z3_v, env = Env.get_var env v in
             let size = BV.get_size (Expr.get_sort z3_v) in
             let assumption =
               bv_to_bool z3_v ctx size
               |> Constr.mk_goal (Format.sprintf "assume %s" (Expr.to_string z3_v))
               |> Constr.mk_constr
             in
             Constr.mk_clause [assumption] [post], env)
    }
  else
    None

let spec_verifier_nondet (sub : Sub.t) (_ : Theory.target) : Env.fun_spec option =
  let is_nondet name = String.(
      (is_prefix name ~prefix:"__VERIFIER_nondet_")
      || (equal name "calloc")
      || (equal name "malloc"))
  in
  if is_nondet (Sub.name sub) then
    Some {
      spec_name = "spec_verifier_nondet";
      spec = Summary
          (fun env post tid ->
             let post = set_fun_called post env tid in
             let post, env = increment_stack_ptr post env in
             let args = Term.enum arg_t sub in
             let is_output arg =
               match Arg.intent arg with
               | Some Out | Some Both -> true
               | _ -> false
             in
             let output =
               match Seq.find args ~f:is_output with
               | Some o -> o
               | None -> failwith "Verifier headerfile must be specified with --api-path" in
             let vars = output |> Bap.Std.Arg.rhs |> Exp.free_vars in
             let name = Format.sprintf "%s_ret_%s" (Sub.name sub) in
             freshen ~name post env vars)
    }
  else
    None

let spec_empty (sub : Sub.t) (_ : Theory.target) : Env.fun_spec option =
  if (Seq.is_empty @@ Term.enum blk_t sub) then
    Some {
      spec_name = "spec_empty";
      spec = Summary (fun env post _tid -> post, env)
    }
  else None

let spec_arg_terms (sub : Sub.t) (_ : Theory.target) : Env.fun_spec option =
  let args = Term.enum arg_t sub in
  if not (Seq.is_empty args) then
    Some {
      spec_name = "spec_arg_terms";
      spec = Summary
          (fun env post tid ->
             let post = set_fun_called post env tid in
             let post, env = increment_stack_ptr post env in
             let inputs, outputs = Seq.fold args ~init:([], [])
                 ~f:(fun (ins, outs) arg ->
                     let var = var_of_arg_t arg in
                     match Arg.intent arg with
                     | Some In -> var :: ins, outs
                     | Some Out -> ins, var :: outs
                     | Some Both -> var :: ins, var :: outs
                     | None -> ins, outs)
             in
             let inputs = if Env.use_input_regs env then inputs else [] in
             subst_fun_outputs env sub post ~inputs:inputs ~outputs:outputs)
    }
  else
    None

let spec_rax_out (sub : Sub.t) (target : Theory.target) : Env.fun_spec option =
  (* Calling convention for x86 uses EAX as output register. x86_64 uses RAX. *)
  let defs sub =
    Term.enum blk_t sub
    |> Seq.map ~f:(Term.enum def_t)
    |> Seq.concat
  in
  let is_rax def =
    let reg = Var.to_string (Def.lhs def) in
    String.(reg = "RAX" || reg = "EAX")
  in
  if Seq.exists (defs sub) ~f:is_rax then
    (* RAX is a register that is used in the subroutine *)
    Some {
      spec_name = "spec_rax_out";
      spec = Summary
          (fun env post tid ->
             let post = set_fun_called post env tid in
             let post, env = increment_stack_ptr post env in
             let inputs = if Env.use_input_regs env then input_regs target else [] in
             let rax = Seq.find_exn (defs sub) ~f:is_rax |> Def.lhs in
             subst_fun_outputs env sub post ~inputs ~outputs:[rax])
    }
  else
    None

let spec_chaos_rax (sub : Sub.t) (target : Theory.target) : Env.fun_spec option =
  if is_amd64 target then
    Some {
      spec_name = "spec_chaos_rax";
      spec = Summary
          (fun env post tid ->
             let post = set_fun_called post env tid in
             let post, env = increment_stack_ptr post env in
             let inputs = if Env.use_input_regs env then input_regs target else [] in
             subst_fun_outputs env sub post ~inputs ~outputs:[X86_cpu.AMD64.rax])
    }
  else
    None

let spec_chaos_caller_saved (sub : Sub.t) (target : Theory.target) : Env.fun_spec option =
  Some {
    spec_name = "spec_chaos_caller_saved";
    spec = Summary
        (fun env post tid ->
           let post = set_fun_called post env tid in
           let post, env = increment_stack_ptr post env in
           let inputs = if Env.use_input_regs env then input_regs target else [] in
           let regs = caller_saved_regs target in
           subst_fun_outputs env sub post ~inputs ~outputs:regs)
  }

let spec_afl_maybe_log (sub : Sub.t) (target : Theory.target) : Env.fun_spec option =
  if String.equal (Sub.name sub) "__afl_maybe_log" then
    begin
      if is_amd64 target then
        Some {
          spec_name = "spec_afl_maybe_log";
          spec = Summary
              (fun env post tid ->
                 let post = set_fun_called post env tid in
                 let post, env = increment_stack_ptr post env in
                 let inputs = if Env.use_input_regs env then input_regs target else [] in
                 let outputs =
                   let open X86_cpu.AMD64 in
                   [rax; rcx; rdx]
                 in
                 subst_fun_outputs env sub post ~inputs ~outputs)
        }
      else
        raise (Not_implemented "spec_afl_maybe_log: The spec for afl_maybe_log only \
                                supports x86_64.")
    end
  else
    None

let spec_default (_ : Sub.t) (_ : Theory.target) : Env.fun_spec =
  {
    spec_name = "spec_default";
    spec = Summary (fun env post tid ->
        let post = set_fun_called post env tid in
        increment_stack_ptr post env)
  }

let spec_inline (to_inline : Sub.t Seq.t) (sub : Sub.t) (_ : Theory.target)
  : Env.fun_spec option =
  if Seq.mem to_inline sub ~equal:Sub.equal then
    Some {
      spec_name = "spec_inline";
      spec = Inline
    }
  else
    None

let indirect_spec_default : Env.indirect_spec =
  (* NOTE we keep around exp for that point in the future
   * when we can use it to determine the destination of the
   * indirect call. *)
  fun env post _exp has_return ->
  if has_return then increment_stack_ptr post env
  else post, env

let jmp_spec_default : Env.jmp_spec =
  fun _ _ _ _ -> None

let int_spec_default : Env.int_spec =
  fun env post _ ->
  error "Currently we do not handle system calls%!";
  post, env

let num_unroll : int ref = ref 5

let default_stack_range : Env.mem_range = {
  base_addr = 0x40000000;
  size = 0x800000
}

(* TODO: The default data section range should not be hardcoded as it currently is.
   We should use [brk] to determine this. *)
let default_data_section_range : Env.mem_range = {
  base_addr = 0x000000;
  size = 0x800000
}

<<<<<<< HEAD
=======
let mk_env
    ?subs:(subs = Seq.empty)
    ?specs:(specs = [])
    ?default_spec:(default_spec = spec_default)
    ?indirect_spec:(indirect_spec = indirect_spec_default)
    ?jmp_spec:(jmp_spec = jmp_spec_default)
    ?int_spec:(int_spec = int_spec_default)
    ?exp_conds:(exp_conds = [])
    ?num_loop_unroll:(num_loop_unroll = !num_unroll)
    ?freshen_vars:(freshen_vars = false)
    ?use_fun_input_regs:(use_fun_input_regs = true)
    ?stack_range:(stack_range = default_stack_range)
    ?data_section_range:(data_section_range = default_data_section_range)
    ?func_name_map:(func_name_map = String.Map.empty)
    ?smtlib_compat:(smtlib_compat = false)
    ~target:(target : Theory.target)
    (ctx : Z3.context)
    (var_gen : Env.var_gen)
  : Env.t =
  Env.mk_env
    ~subs
    ~specs
    ~default_spec
    ~indirect_spec
    ~jmp_spec
    ~int_spec
    ~exp_conds
    ~num_loop_unroll
    ~target
    ~freshen_vars
    ~use_fun_input_regs
    ~stack_range
    ~data_section_range
    ~func_name_map
    ~smtlib_compat
    ctx var_gen

>>>>>>> 334523cb
(* Determines the condition for taking a jump, and uses it to generate the jump
   expression's precondition based off of the postcondition and the
   precondition of the jump's target. *)
let conditional_jmp (jmp : Jmp.t) (env : Env.t) (target_pre : Constr.t)
    (post : Constr.t) : Constr.t * Env.t =
  let ctx = Env.get_context env in
  let cond = Jmp.cond jmp in
  let cond_val, hooks, env = exp_to_z3 cond env in
  debug "\n\nJump when %s:\n%s\n%!"
    (Expr.to_string cond_val) (hooks_to_string hooks);
  let cond_size = BV.get_size (Expr.get_sort cond_val) in
  let false_cond = Bool.mk_eq ctx cond_val (z3_expr_zero ctx cond_size) in
  let is_unconditional =
    match cond with
    | Bil.Types.Int w -> Word.is_one w
    | _ -> false
  in
  let ite =
    if is_unconditional then
      target_pre
    else
      Constr.mk_ite jmp (Bool.mk_not ctx false_cond) target_pre post
  in
  (* If we add a PC variable, we should separate the befores and afters
     similarly to how we did in visit_def *)
  let vcs = hooks.verify_before @ hooks.verify_after in
  let assume = hooks.assume_before @ hooks.assume_after in
  let post = ite :: vcs in
  Constr.mk_clause assume post, env

let visit_jmp (env : Env.t) (post : Constr.t) (jmp : Jmp.t) : Constr.t * Env.t =
  let jmp_spec = Env.get_jmp_handler env in
  match jmp_spec env post (Term.tid jmp) jmp with
  | Some p_env -> p_env
  | None ->
    let target_pre, env =
      match Jmp.kind jmp with
      | Goto l ->
        begin
          match l with
          | Direct tid ->
            begin
              debug "Goto direct label: %s%!" (Label.to_string l);
              match Env.get_precondition env tid with
              | Some pre -> pre, env
              (* We always hit this point when finish a loop unrolling *)
              | None ->
                error "Precondition for node %s not found!" (Tid.to_string tid);
                failwith ("Error in visit_jmp: \
                           The loop handler should have added the precondition for the node");
            end
          (* TODO: evaluate the indirect jump and
             enumerate the possible concrete values, relate to tids
             (probably tough...) *)
          | Indirect _ ->
            warning "Making an indirect jump, using the default postcondition!\n%!";
            post, env
        end
      | Call call -> visit_call call post env
      (* TODO: do something here? *)
      | Ret l ->
        debug "Return to: %s%!" (Label.to_string l);
        post, env
      (* FIXME: do something here *)
      | Int (i, tid) ->
        debug "Interrupt %d with return to %s%!" i (Tid.to_string tid);
        let ret_pre = Env.get_precondition env tid |>
                      Option.value_exn ?here:None ?error:None ?message:None in
        let handler = Env.get_int_handler env in
        handler env ret_pre i
    in
    conditional_jmp jmp env target_pre post

let visit_elt (env : Env.t) (post : Constr.t) (elt : Blk.elt) : Constr.t * Env.t =
  match elt with
  | `Def def ->
    let var = Def.lhs def in
    let rhs = Def.rhs def in
    let rhs_exp, hooks, env = exp_to_z3 rhs env in
    let z3_var, env = Env.get_var env var in
    debug "Visiting def:\nlhs = %s : <%d>    rhs = %s : <%d>%!"
      (Expr.to_string z3_var) (var |> Var.typ |> typ_size)
      (Expr.to_string rhs_exp) (rhs |> Type.infer_exn |> typ_size);
    (* Adding the specified assumptions and VCs to the postcondition before applying
       the substitution. *)
    let post = post :: hooks.verify_before in
    let post = Constr.mk_clause hooks.assume_before post in
    let post = Constr.substitute_one post z3_var rhs_exp in
    (* Adding the specified assumptions and VCs to the postcondition after applying
       the substitution. *)
    let post = post :: hooks.verify_after in
    let post = Constr.mk_clause hooks.assume_after post in
    post, Env.add_var env var z3_var
  | `Jmp jmp ->
    visit_jmp env post jmp
  | `Phi _ ->
    error "We do not currently handle Phi nodes.\n%!";
    raise (Not_implemented "visit_elt: case `Phi(phi) not implemented")

let visit_block (env : Env.t) (post : Constr.t) (blk : Blk.t) : Constr.t * Env.t =
  debug "Visiting block:\n%s%!" (Blk.to_string blk);
  let compute_pre b =
    Seq.fold b ~init:(post, env) ~f:(fun (pre, env) a -> visit_elt env pre a)
  in
  let pre, env = blk |> Blk.elts ~rev:true |> compute_pre in
  (pre, Env.add_precond env (Term.tid blk) pre)

(* Returns [true] if the node is not reachable from the start of the graph.
   This is used to prune non-reachable subgraphs from the DFS. *)
let unreachable_from_start (graph : Graphs.Ir.t) (start : Graphs.Ir.Node.t)
    (node : Graphs.Ir.Node.t) : bool =
  not (Graphlib.is_reachable (module Graphs.Ir) graph start node)

let visit_graph (env : Env.t) (post : Constr.t)
    ~(start : Graphs.Ir.Node.t) ~(skip_node : Graphs.Ir.Node.t -> bool)
    (g : Graphs.Ir.t) : Constr.t * Env.t =
  let module G = Graphs.Ir in
  let module Filtered_graph = (val Graphlib.filtered (module G) ~skip_node ()) in
  let leave_node _ n (_, env) =
    let b = G.Node.label n in
    visit_block env post b in
  (* This function is the identity on forward & cross edges, and
     invokes loop handling code on back edges *)
  let enter_edge kind e (_, env) : Constr.t * Env.t =
    match kind with
    | `Back ->
      begin
        let src = G.Edge.src e in
        let dst = G.Edge.dst e in
        debug "Entering back edge from\n%sto\n%s\n%!"
          (G.Node.to_string src) (G.Node.to_string dst);
        let handler = Env.get_loop_handler env in
        post, handler env post ~start:dst g
      end
    | _ -> post, env
  in
  Graphlib.depth_first_search (module Filtered_graph)
    ~enter_edge:enter_edge ~start:start ~leave_node:leave_node ~init:(post, env)
    g

(* BAP currently doesn't have a way to determine that exit does not return.
   This function removes the backedge after the call to exit. *)
let filter (env : Env.t) (calls : string list) (cfg : Graphs.Ir.t) : Graphs.Ir.t =
  let enter_edge kind e cfg =
    match kind with
    | `Back -> begin
        let elts =
          e
          |> Graphs.Ir.Edge.src
          |> Graphs.Ir.Node.label
          |> Blk.elts ~rev:true
        in
        let call_target = Seq.find_map elts ~f:(function
            | `Jmp j -> begin
                match Jmp.kind j with
                | Call c -> begin
                    match Call.target c with
                    | Direct tid -> begin
                        match Env.get_sub_name env tid with
                        | Some target -> List.find calls ~f:(String.equal target)
                        | None -> None
                      end
                    | _ -> None
                  end
                | _ -> None
              end
            | _ -> None)
        in
        match call_target with
        | Some c ->
          info "Removing the back edge from the return from %s" c;
          Graphs.Ir.Edge.remove e cfg
        | None -> cfg
      end
    | _ -> cfg
  in
  Graphlib.depth_first_search (module Graphs.Ir) ~enter_edge:enter_edge ~init:cfg cfg

let visit_sub (env : Env.t) (post : Constr.t) (sub : Sub.t) : Constr.t * Env.t =
  let sub_name = (Sub.to_string sub) in
  debug "Visiting sub:\n%s%!" sub_name;
  let pre, env' =
    if (Seq.is_empty @@ Term.enum blk_t sub)
    then
      (
        warning "encountered empty subroutine %s%!" sub_name;
        (post, env)
      )
    else
      let cfg = sub |> Sub.to_cfg |> filter env ["exit"] in
      let start = Term.first blk_t sub
                  |> Option.value_exn ?here:None ?error:None ?message:None
                  |> Graphs.Ir.Node.create in
      visit_graph ~start ~skip_node:(unreachable_from_start cfg start) env post cfg
  in (pre, Env.add_precond env' (Term.tid sub) pre)

(* Replace the [inline_func] placeholder with [visit_sub]. *)
let _  = inline_func :=
    fun post env tid ->
      let subs = Env.get_subs env in
      let target_sub = Seq.find_exn subs ~f:(fun s -> Tid.equal (Term.tid s) tid) in
      let post = set_fun_called post env tid in
      visit_sub env post target_sub

(* Creates the z3_expr (not (= addr null)) *)
let non_null_expr (env : Env.t) (addr : Exp.t) : Constr.z3_expr =
  let ctx = Env.get_context env in
  let width = match Type.infer_exn addr with
    | Imm n -> n
    | Mem _ ->
      let err_msg = Format.sprintf "Error in non_null_expr: %s is a memory read \
                                    instead of a word" (Exp.to_string addr) in
      error "%s" err_msg;
      failwith err_msg
    | Unk ->
      let err_msg = Format.sprintf "Error in non_null_expr: %s is of Unknown type"
          (Exp.to_string addr) in
      error "%s" err_msg;
      failwith err_msg
  in
  let null = BV.mk_numeral ctx "0" width in
  let addr_val,_,_ = exp_to_z3 addr env in
  Bool.mk_not ctx (Bool.mk_eq ctx null addr_val)

let collect_non_null_loads (env : Env.t) (exp : Exp.t) : Constr.z3_expr list =
  let visitor =
    object inherit [Constr.z3_expr list] Exp.visitor
      method! visit_load ~mem:_ ~addr:addr _ _ conds =
        (non_null_expr env addr) :: conds
    end
  in
  visitor#visit_exp exp []

let collect_non_null_stores (env : Env.t) (exp : Exp.t) : Constr.z3_expr list =
  let visitor =
    object inherit [Constr.z3_expr list] Exp.visitor
      method! visit_store ~mem:_ ~addr:addr ~exp:_ _ _ conds =
        (non_null_expr env addr) :: conds
    end
  in
  visitor#visit_exp exp []

let jmp_spec_reach (m : bool Jmp.Map.t) : Env.jmp_spec =
  let is_goto jmp = match Jmp.kind jmp with Goto _ -> true | _ -> false in
  Jmp.Map.fold m ~init:jmp_spec_default
    ~f:(fun ~key ~data spec ->
        fun env post tid jmp ->
          if Jmp.(key <> jmp) || not (is_goto jmp) then
            spec env post tid jmp
          else
            begin
              match Jmp.kind jmp with
              | Goto l ->
                begin
                  match l with
                  | Direct tid ->
                    debug "Goto direct label: %s%!" (Label.to_string l);
                    let l_pre =
                      match Env.get_precondition env tid with
                      | Some pre -> pre
                      (* We always hit this point when finish a loop unrolling *)
                      | None ->
                        info "Precondition for node %s not found!" (Tid.to_string tid);
                        post
                    in
                    let ctx = Env.get_context env in
                    let cond = Jmp.cond jmp in
                    let cond_val, hooks, env = exp_to_z3 cond env in
                    debug "\n\nJump when %s:\n%s\n%!"
                      (Expr.to_string cond_val) (hooks_to_string hooks);
                    let cond_size = BV.get_size (Expr.get_sort cond_val) in
                    let false_cond = Bool.mk_eq ctx cond_val (z3_expr_zero ctx cond_size) in
                    let constr = if data then
                        [Bool.mk_not ctx false_cond
                         |> Constr.mk_goal (Expr.to_string cond_val)
                         |> Constr.mk_constr;
                         l_pre]
                      else
                        [false_cond
                         |> Constr.mk_goal (Expr.to_string false_cond)
                         |> Constr.mk_constr;
                         post]
                    in
                    let assume = hooks.assume_before @ hooks.assume_after in
                    let vcs = hooks.verify_before @ hooks.verify_after in
                    let post = constr @ vcs in
                    Some (Constr.mk_clause assume post, env)
                  | Indirect _ -> None
                end
              | _ -> assert false
            end)

(* This adds a non-null condition for every memory read in the term *)
let non_null_load_vc : Env.exp_cond = fun env exp ->
  let ctx = Env.get_context env in
  let conds = collect_non_null_loads env exp in
  if List.is_empty conds then
    None
  else
    Some (Verify (BeforeExec (Constr.mk_goal "verify non-null mem load"
                                (Z3_utils.mk_and ctx conds))))

let non_null_load_assert : Env.exp_cond = fun env exp ->
  let ctx = Env.get_context env in
  let conds = collect_non_null_loads env exp in
  if List.is_empty conds then
    None
  else
    Some (Assume (BeforeExec (Constr.mk_goal "assume non-null mem load"
                                (Z3_utils.mk_and ctx conds))))

(* This adds a non-null condition for every memory write in the term *)
let non_null_store_vc : Env.exp_cond = fun env exp ->
  let ctx = Env.get_context env in
  let conds = collect_non_null_stores env exp in
  if List.is_empty conds then
    None
  else
    Some (Verify (BeforeExec (Constr.mk_goal "verify non-null mem store"
                                (Z3_utils.mk_and ctx conds))))

let non_null_store_assert : Env.exp_cond = fun env exp ->
  let ctx = Env.get_context env in
  let conds = collect_non_null_stores env exp in
  if List.is_empty conds then
    None
  else
    Some (Assume (BeforeExec (Constr.mk_goal "assume non-null mem store"
                                (Z3_utils.mk_and ctx conds))))

(* For a given address, generates the constraint of:
   addr >= RSP \/ addr <= stack_bottom - 0x256 *)
let in_valid_mem_region (env : Env.t) (addr : Constr.z3_expr) : Constr.z3_expr =
  (* NOTE: we are assuming stack grows down.*)
  let ctx = Env.get_context env in
  (* We are hardcoding the heap to be 0x256 bytes beneath the bottom of the
     stack. *)
  let stack_end = (Env.get_stack_end env) - 0x256 in
  let width = env |> Env.get_sp |> Var.typ |> typ_size in
  let sb_bv = BV.mk_numeral ctx (Int.to_string stack_end) width in
  let stack_pointer, _ = Env.get_var env (Env.get_sp env) in
  (* addr >= RSP *)
  let uge = BV.mk_uge ctx addr stack_pointer in
  (* addr <= stack_bottom - 0x256 *)
  let ule = BV.mk_ule ctx addr sb_bv in
  (* addr >= RSP \/ addr <= stack_bottom - 0x256 *)
  Bool.mk_or ctx [uge; ule]

(* At every memory load, add a constraint that the address is in a valid
   location in memory. *)
let collect_valid_mem_loads (env : Env.t) (exp : Exp.t) : Constr.z3_expr list =
  let visitor =
    object inherit [Constr.z3_expr list] Exp.visitor
      method! visit_load ~mem:_ ~addr:addr _ _ conds =
        let addr_val, _, _ = exp_to_z3 addr env in
        (in_valid_mem_region env addr_val) :: conds
    end
  in
  visitor#visit_exp exp []

(* At every memory store, add a constraint that the address is in a valid
   location in memory. *)
let collect_valid_mem_stores (env : Env.t) (exp : Exp.t) : Constr.z3_expr list =
  let visitor =
    object inherit [Constr.z3_expr list] Exp.visitor
      method! visit_store ~mem:_ ~addr:addr ~exp:_ _ _ conds =
        let addr_val, _, _ = exp_to_z3 addr env in
        (in_valid_mem_region env addr_val) :: conds
    end
  in
  visitor#visit_exp exp []

(* Adds a VC for the constraints found by the [collector] tagged with a [name]. *)
let valid_mem_vc (collector : Env.t -> Exp.t -> Constr.z3_expr list) (name : string)
  : Env.exp_cond = fun env exp ->
  let ctx = Env.get_context env in
  let conds = collector env exp in
  if List.is_empty conds then
    None
  else
    Some (Verify (BeforeExec (Constr.mk_goal name (Bool.mk_and ctx conds))))

(* Adds an assumption for the constraints found by the [collector] tagged with
   a [name]. *)
let valid_mem_assert (collector : Env.t -> Exp.t -> Constr.z3_expr list) (name : string)
  : Env.exp_cond = fun env exp ->
  let ctx = Env.get_context env in
  let conds = collector env exp in
  List.iter conds ~f:(fun c ->
      if Bool.is_false c then
        warning "The assumption %s is false! This may result in a false UNSAT.%!"
          (Expr.to_string c)
      else ());
  if List.is_empty conds then
    None
  else
    Some (Assume (BeforeExec (Constr.mk_goal name (Bool.mk_and ctx conds))))

(* Verifies that a memory load is in a valid location in memory in the modified
   binary. *)
let valid_load_vc : Env.exp_cond =
  valid_mem_vc collect_valid_mem_loads "verify valid mem load"

(* Assumes that a memory load is in a valid location in memory in the original
   binary. *)
let valid_load_assert : Env.exp_cond =
  valid_mem_assert collect_valid_mem_loads "assume valid mem load"

(* Verifies that a memory store is in a valid location in memory in the modified
   binary. *)
let valid_store_vc : Env.exp_cond =
  valid_mem_vc collect_valid_mem_stores "verify valid mem store"

(* Assumes that a memory store is in a valid location in memory in the original
   binary. *)
let valid_store_assert : Env.exp_cond =
  valid_mem_assert collect_valid_mem_stores "assume valid mem store"

(* At a memory read, add two assumptions of the form:
   Data(x)  => init_mem_orig[x] == init_mem_mod[x + d] and
   Stack(x) => init_mem_orig[x] == init_mem_mod[x] *)
let collect_mem_read_expr (env1 : Env.t) (env2 : Env.t) (exp : Exp.t)
    (offset : Constr.z3_expr -> Constr.z3_expr) : Constr.z3_expr list =
  let ctx = Env.get_context env1 in
  let bap_mem1 = Env.get_mem env1 in
  let bap_mem2 = Env.get_mem env2 in
  let visitor =
    begin
      object inherit [Constr.z3_expr list] Exp.visitor
        method! visit_load ~mem:_ ~addr:addr endian size conds =
          let addr, _, _ = exp_to_z3 addr env1 in
          let word_size = Size.in_bits size in
          let compare_mem addr1 addr2 =
            let init_mem1 = Option.value_exn (Env.get_init_var env1 bap_mem1) in
            let init_mem2 = Option.value_exn (Env.get_init_var env2 bap_mem2) in
            let mem_orig = load_z3_mem ctx ~word_size ~mem:init_mem1 ~addr:addr1 endian in
            let mem_mod = load_z3_mem ctx ~word_size ~mem:init_mem2 ~addr:addr2 endian in
            Bool.mk_eq ctx mem_orig mem_mod
          in
          let mem_eq_offset = compare_mem addr (offset addr) in
          let mem_eq = compare_mem addr addr in
          let constr =
            Bool.mk_ite ctx (Env.in_stack env1 addr) mem_eq
              (Bool.mk_ite ctx (Env.in_data_section env1 addr) mem_eq_offset
                 mem_eq)
          in
          debug "Adding assumptions:\n%s\n%!"
            (Expr.to_string (Expr.simplify constr None));
          constr :: conds
      end
    end
  in
  visitor#visit_exp exp []

let init_vars (vars : Var.Set.t) (env : Env.t) : Constr.t list * Env.t =
  let ctx = Env.get_context env in
  Var.Set.fold vars ~init:([], env)
    ~f:(fun (inits, env) v ->
        let z3_v, env = Env.get_var env v in
        let init_v, env = Env.mk_init_var env v in
        let comp =
          Bool.mk_eq ctx z3_v init_v
          |> Constr.mk_goal
            (Format.sprintf "%s = %s" (Expr.to_string z3_v) (Expr.to_string init_v))
          |> Constr.mk_constr
        in
        debug "Initializing var: %s\n%!" (Constr.to_string comp);
        comp :: inits, env)

(* Builds a spec of the form (sub_pre /\ (sub_post => post) where post
   is the spec right before the subroutine call. All physical registers and mem
   in post and sub_post are replaced with fresh Z3 functions, and init- physical
   registers/init-mem in sub_post are replaced with regular registers/mem.
   This is only applied for subroutines with the name sub_name. *)
let user_func_spec
    ~sub_name:(sub_name : string)
    ~sub_pre:(sub_pre : string)
    ~sub_post:(sub_post : string)
    (sub : Sub.t)
    (_ : Theory.target)
  : Env.fun_spec option =
  debug "Making user-defined subroutine spec with subroutine-name: %s, pre:
%s, post: %s \n%!" sub_name sub_pre sub_post;
  if String.equal sub_name (Sub.name sub) then
    let spec env post tid = (
      (* turn strings into proper smtlib2 statements; incr stack_ptr *)
      let sub_pre : Constr.t = Z3_utils.mk_smtlib2_single env sub_pre in
      let sub_post : Constr.t = Z3_utils.mk_smtlib2_single env sub_post in
      let sub_post, env = increment_stack_ptr sub_post env in
      (* collect (physical) inputs/outputs of sub *)
      let sub_inputs : Var.t list = vars_from_sub env sub |> Var.Set.to_list in
      let sub_inputs =
        List.filter sub_inputs ~f:(fun v -> Var.is_physical v) in
      let sub_outputs : Var.t list = sub_inputs in
      let vars = Set.add (Env.get_gprs env) (Env.get_mem env)
                 |> Var.Set.to_list in
      let regs = List.map vars ~f:(fun v -> let r,_ = Env.get_var env v in r) in
      let inits = List.map vars ~f:(fun v ->
          let r  = Env.get_init_var env v in
          match r with
          | Some q -> q
          | None -> let q, _ = Env.mk_init_var env v in q) in
      let tid_name : string = Tid.name tid in
      let sub_post, env = subst_fun_outputs ~tid_name:tid_name env sub
          sub_post ~inputs:sub_inputs ~outputs:sub_outputs in
      (* replace init-vars with vars inside sub_post *)
      let sub_post = Constr.substitute sub_post inits regs in
      (*combine sub_post and post*)
      let post, env = subst_fun_outputs ~tid_name:tid_name env sub
          post ~inputs:sub_inputs ~outputs:sub_outputs in
      let sub_post_imp_post : Constr.t =
        Constr.mk_clause [sub_post] [post] in
      (* combine pre and post *)
      let result : Constr.t = Constr.mk_clause [] [sub_pre ; sub_post_imp_post] in
      result, env)
    in
    Some {
      spec_name = "user_func_spec";
      spec = (Summary spec)}
  else None

(* The exp_cond to add to the environment in order to invoke the hooks regarding
   memory read offsets. *)
let mem_read_offsets (env2 : Env.t) (offset : Constr.z3_expr -> Constr.z3_expr)
  : Env.exp_cond =
  fun env1 exp ->
  let ctx = Env.get_context env1 in
  let conds = collect_mem_read_expr env1 env2 exp offset in
  let name = "Assume memory equivalence at offset" in
  if List.is_empty conds then
    None
  else
    Some (Assume (AfterExec (Constr.mk_goal name (Z3_utils.mk_and ctx conds))))

let check ?(refute = true) ?(print_constr = []) ?(debug = false) ?ext_solver
      ?(fmt = Format.err_formatter) (solver : Solver.solver)
      (ctx : Z3.context) (pre : Constr.t)  : Solver.status =
  Format.fprintf fmt "Evaluating precondition.\n%!";

  if (List.mem print_constr "precond-internal" ~equal:(String.equal)) then (
    let colorful = List.mem print_constr "colorful" ~equal:String.equal in  
    Printf.printf "Internal : %s \n %!" (Constr.to_string ~colorful:colorful pre) ) ;
  let pre' = Constr.eval ~debug:debug pre ctx in
  Format.fprintf fmt "Checking precondition with Z3.\n%!";
  let is_correct =
    if refute then
      Bool.mk_implies ctx pre' (Bool.mk_false ctx)
    else
      pre'
  in
  Z3.Solver.add solver [is_correct];
  if (List.mem print_constr "precond-smtlib" ~equal:(String.equal)) then (
    Printf.printf "Z3 : \n %s \n %!" (Z3.Solver.to_string solver) );
  match ext_solver with
  | None -> Z3.Solver.check solver []
  | Some (solver_path, declsyms) ->
    Z3_utils.check_external solver solver_path ctx declsyms

let exclude ?fmt:(fmt = Format.err_formatter) (solver : Solver.solver)
      (ctx : Z3.context) ~var:(var : Constr.z3_expr) ~pre:(pre : Constr.t)
    : Solver.status =
  let model = Constr.get_model_exn solver in
  let value = Constr.eval_model_exn model var in
  let cond = Bool.mk_not ctx (Bool.mk_eq ctx var value) in
  Solver.push solver;
  Solver.add solver [cond];
  info "Added constraints: %s\n%!"
    (Solver.get_assertions solver |> List.to_string ~f:Expr.to_string);
  check ~fmt:fmt solver ctx pre

let set_of_reg_names (env : Env.t) (t : Sub.t) (var_names : string list) : Var.Set.t =
  let all_vars = get_vars env t in
  let has_name name var = String.equal name (Var.to_string var) in
  List.fold var_names ~init:Var.Set.empty ~f:(fun vars name ->
      match Var.Set.find all_vars ~f:(has_name name) with
      | Some v -> Var.Set.add vars v
      | None ->
        warning "%s not in sub and will not be added to the postcondition" name;
        vars
    )

let set_sp_range (env : Env.t) : Constr.t =
  let sp, _ = Env.get_var env (Env.get_sp env) in
  let stack_range = Env.init_stack_ptr env sp in
  stack_range
  |> Constr.mk_goal (Format.sprintf "SP in stack range: %s" (Expr.to_string stack_range))
  |> Constr.mk_constr

let construct_pointer_constraint (l_orig : Constr.z3_expr list) (env1 : Env.t)
    (l_mod : (Constr.z3_expr list) option) (env2: Env.t option) : Constr.t =
  let ctx = Env.get_context env1 in
  let gen_constr, l = match l_mod, env2 with
    (* comparative case *)
    | Some l_mod, Some env2 ->
      (* Encode constraint that each register is not within stack*)
      (fun acc (reg_orig, reg_mod) ->
         let is_valid_orig = in_valid_mem_region env1 reg_orig in
         let is_valid_mod = in_valid_mem_region env2 reg_mod in
         (* (reg_orig >= RSP \/ reg_orig <= stack_bottom) /\
            (reg_mod >= RSP \/ reg_mod <= stack_bottom)     *)
         let and_c = Bool.mk_and ctx [is_valid_orig; is_valid_mod] in
         Bool.mk_and ctx [and_c; acc]
      ), List.zip_exn l_orig l_mod
    (* single binary case *)
    | _, _ ->
      (fun acc (reg, _) ->
         (* reg >= RSP \/ reg <= stack_bottom *)
         let constr = in_valid_mem_region env1 reg in
         Bool.mk_and ctx [constr; acc]
      ), List.zip_exn l_orig l_orig
  in
  let expr = List.fold l ~init:(Bool.mk_true ctx) ~f:gen_constr in
  Constr.mk_goal "pointer_precond" expr |> Constr.mk_constr

(* Looks up the exit node of a loop by:
   - obtaining the post dominator tree
   - for each node in the SCC, find its parent in the dominator tree
   - if the parent node is not in the original SCC, it is an exit node *)
let loop_exit (node : Graphs.Ir.Node.t) (graph : Graphs.Ir.t)
  : Graphs.Ir.Node.t option =
  let module Node = Graphs.Ir.Node in
  let scc = Graphlib.strong_components (module Graphs.Ir) graph in
  let* group = Partition.group scc node in
  let* leaf = Seq.find (Graphlib.postorder_traverse (module Graphs.Ir) graph)
      ~f:(fun n -> Seq.is_empty (Node.succs n graph)) in
  let dom_tree = Graphlib.dominators (module Graphs.Ir) ~rev:true graph leaf in
  Seq.find_map (Group.enum group) ~f:(fun n ->
      let* parent = Tree.parent dom_tree n in
      if Group.mem group parent then
        None
      else
        Some parent)

(* This is the default handler for loops, which unrolls a loop by:
   - Looking at the target node for a backjump
   - If the node has been visited more than [num_unroll] times, use the [loop_exit_pre] precondition
   - Otherwise, decrement the [depth] map which tracks the unrollings for that node, and
     recursively call [Precondition.visit_graph]. Because this function is defined in another
     (later) module, we use open recursion via the [wp_rec_call] function reference. *)
let loop_unroll (num_unroll : int)
  : Env.t -> Constr.t -> start:Graphs.Ir.Node.t -> Graphs.Ir.t -> Env.t =
  let module Node = Graphs.Ir.Node in
  let find_depth depth node = Env.Unroll_depth.find depth (Node.label node)
                              |> Option.value ~default:num_unroll
  in
  let decr_depth depth node =
    Env.Unroll_depth.update depth (Node.label node)
      ~f:(function None -> num_unroll - 1 | Some n -> n - 1)
  in
  let unroll env pre ~start:node g =
    let depth = Env.get_unroll_depth env in
    if find_depth depth node <= 0 then
      let tid = node |> Node.label |> Term.tid in
      let pre =
        List.find_map [loop_exit] ~f:(fun spec ->
            let* exit = spec node g in
            let tid = exit |> Node.label |> Term.tid in
            Env.get_precondition env tid)
      in
      let pre = match pre with
        | Some p -> p
        | None ->
          warning "Trivial precondition is being used for node %s%!" (Tid.to_string tid);
          let ctx = Env.get_context env in
          Constr.trivial ctx
      in
      Env.add_precond env tid pre
    else
      begin
        let updated_depth = decr_depth depth node in
        let updated_env = Env.set_unroll_depth env updated_depth in
        let _, env = visit_graph updated_env pre
            ~start:node ~skip_node:(unreachable_from_start g node) g in
        env
      end
  in
  unroll

(* Gets the target destination of a jump. We do not handle indirect jumps. *)
let target (jmp : Jmp.t) : Tid.t option =
  match Jmp.kind jmp with
  | Goto (Direct tid) -> Some tid
  | Int (_, tid) -> Some tid
  | Call t -> begin
      match Call.return t with
      | Some (Direct tid) -> Some tid
      | Some (Indirect _) | None -> None
    end
  | Goto (Indirect _) | Ret _ -> None

(* Checks if [tid] corresponds to the tid of a block in a loop. *)
let in_loop (loop : Graphs.Ir.Node.t group) (tid : Tid.t) : bool =
  Seq.exists (Group.enum loop) ~f:(fun n ->
      Tid.equal (n |> Graphs.Ir.Node.label |> Term.tid) tid)

(* Assumes the loop header branches into two blocks. *)
let get_branch (blk : Blk.t) : (Jmp.t * Jmp.t) option =
  match Seq.to_list (Term.enum jmp_t blk) with
  | [jmp1; jmp2] -> Some (jmp1, jmp2)
  | _ -> None

(* Gets the BAP expression that represents the condition for going into the
   loop. *)
let get_branch_condition (loop : Graphs.Ir.Node.t group) (jmp1 : Jmp.t)
    (jmp2 : Jmp.t) : Exp.t option =
  match target jmp1, target jmp2 with
  | Some target1, Some target2 ->
    if in_loop loop target1 then
      (* jmp1 goes to loop, jmp2 exits. while(E) is jmp1's condition. *)
      Some (Jmp.cond jmp1)
    else if in_loop loop target2 then
      (* jmp1 exits, jmp2 goes to loop. while(E) is the negation of jmp1's
         condition. *)
      Some Bil.(unop not (Jmp.cond jmp1))
    else
      None
  | _, _ -> None

(* Gets a constraint representing the condition for a loop. *)
let get_cond (loop : Graphs.Ir.Node.t group) (blk : Blk.t) (env : Env.t)
  : Constr.t option =
  let ctx = Env.get_context env in
  let* jmp1, jmp2 = get_branch blk in
  let* branch_cond = get_branch_condition loop jmp1 jmp2 in
  let cond_val, _, env = exp_to_z3 branch_cond env in
  let cond_size = BV.get_size (Expr.get_sort cond_val) in
  let loop_guard =
    Bool.mk_not ctx (Bool.mk_eq ctx cond_val (z3_expr_zero ctx cond_size))
    |> Constr.mk_goal "Loop guard"
    |> Constr.mk_constr
  in
  (* Compute to get the constraint at the top of the block. *)
  let compute elts =
    Seq.fold elts ~init:(loop_guard, env) ~f:(fun (pre, env) elt ->
        match elt with
        | `Def _ | `Phi _ -> visit_elt env pre elt
        | `Jmp jmp ->
          if (Jmp.equal jmp jmp1) || (Jmp.equal jmp jmp2) then
            pre, env
          else
            visit_elt env pre elt)
  in
  let pre, _ = blk |> Blk.elts ~rev:true |> compute in
  Some pre

(* Gets the body of a loop without the header node containing the loop
   condition. *)
let get_body (graph : Graphs.Ir.t) (loop : Graphs.Ir.Node.t group) (blk : Blk.t)
  : Graphs.Ir.t =
  let outside_loop node =
    let label = Graphs.Ir.Node.label node in
    (Blk.equal label blk) || (not @@ in_loop loop (Term.tid label))
  in
  (* Removes the block that represents the loop header which determines
     whether to jump to the loop or exit. *)
  let enter_node _ node g =
    if outside_loop node then
      Graphs.Ir.Node.remove node g
    else
      g
  in
  (* Removes edges that exit the loop. *)
  let enter_edge _ edge g =
    let dst = Graphs.Ir.Edge.dst edge in
    if outside_loop dst then
      Graphs.Ir.Edge.remove edge g
    else
      g
  in
  Graphlib.depth_first_search (module Graphs.Ir)
    ~enter_node ~enter_edge ~init:graph graph

(* Splits the loop into the condition and the body of the loop. Assumes there
   are no breaks in the loop. *)
let split_loop (loop : Graphs.Ir.Node.t group) (graph : Graphs.Ir.t) (env : Env.t)
  : (Constr.t * Sub.t) option =
  let sub = Sub.of_cfg graph in
  Seq.find_map (Term.enum blk_t sub) ~f:(fun blk ->
      match get_cond loop blk env with
      | Some cond ->
        let body = Sub.of_cfg (get_body graph loop blk) in
        Some (cond, body)
      | None -> None)

(* Gets a set of vars that get updated in the body of a loop. *)
let loop_vars (sub : Sub.t) : Var.Set.t =
  let visitor =
    (object inherit [Var.Set.t] Term.visitor
      method! visit_def def vars =
        Var.Set.add vars (Def.lhs def)
    end)
  in
  visitor#visit_sub sub Var.Set.empty

(* Gets the precondition of the exit node of a loop. *)
let exit_pre (env : Env.t) (post : Constr.t) (node : Graphs.Ir.Node.t)
    (g : Graphs.Ir.t) (loop : Graphs.Ir.Node.t group) : Constr.t =
  let p =
    List.find_map [loop_exit] ~f:(fun spec ->
        let* exit = spec node g in
        let tid = exit |> Graphs.Ir.Node.label |> Term.tid in
        let skip_node n =
          let label = Graphs.Ir.Node.label n in
          let in_loop = in_loop loop (Term.tid label) in
          let unreachable = unreachable_from_start g exit n in
          in_loop || unreachable
        in
        let _, env = visit_graph env post ~start:exit ~skip_node g in
        Env.get_precondition env tid)
  in
  match p with
  | Some p -> p
  | None ->
    let tid = node |> Graphs.Ir.Node.label |> Term.tid in
    warning "Trivial precondition is being used for node %s\n%!" (Tid.to_string tid);
    post

let loop_invariant_checker (env : Env.t) (post : Constr.t)
    ~start:(node : Graphs.Ir.Node.t) (g : Graphs.Ir.t) (loop_invariant : string)
  : Env.t =
  (* WP(while E do S done, R) *)
  let ctx = Env.get_context env in
  let tid = node |> Graphs.Ir.Node.label |> Term.tid in
  (* I *)
  let name = Format.sprintf "Loop invariant (%s)%!" (Tid.to_string tid) in
  let invariant = Z3_utils.mk_smtlib2_single ~name:(Some name)
      env loop_invariant in
  debug "Loop invariant: %s%!" (Constr.to_string invariant);
  let scc = Graphlib.strong_components (module Graphs.Ir) g in
  let loop = Option.value_exn (Partition.group scc node) in
  let cond, body = Option.value_exn (split_loop loop g env) in
  let vars = loop_vars body in
  (* forall y, ((E ^ I) => WP(S, I))[x <- y] *)
  let iteration, env =
    let body_wp, env = visit_sub env invariant body in
    let name = Format.sprintf "loop_%s" in
    freshen ~name (Constr.mk_clause [cond; invariant] [body_wp]) env vars
  in
  (* forall y, ((~E ^ I) => R)[x <- y] *)
  let exit, env =
    let exit_cond =
      let false_cond =
        Bool.mk_false ctx
        |> Constr.mk_goal "false"
        |> Constr.mk_constr
      in
      Constr.mk_clause [cond] [false_cond]
    in
    let post = exit_pre env post node g loop in
    let name = Format.sprintf "loop_%s" in
    freshen ~name (Constr.mk_clause [exit_cond; invariant] [post]) env vars
  in
  let pre = Constr.mk_clause [] [invariant; iteration; exit] in
  Env.add_precond env tid pre

(* Defaults to loop unrolling. If a user passes in a loop invariant, turns off
   the loop unroller and verifies the invariant instead. *)
let init_loop_handler (num_unroll : int) (loop_invariants : string Tid.Map.t)
  : Env.loop_handler =
  {
    handle =
      fun env post ~start:node g ->
        let tid = node |> Graphs.Ir.Node.label |> Term.tid in
        match Tid.Map.find loop_invariants tid with
        | Some loop_invariant ->
          debug "Checking loop invariant for %s%!" (Tid.to_string tid);
          loop_invariant_checker env post ~start:node g loop_invariant
        | None ->
          debug "Unrolling loop for %s%!" (Tid.to_string tid);
          loop_unroll num_unroll env post ~start:node g
  }

let default_loop_handler : Env.loop_handler =
  init_loop_handler !num_unroll Tid.Map.empty

let mk_env
    ?subs:(subs = Seq.empty)
    ?specs:(specs = [])
    ?default_spec:(default_spec = spec_default)
    ?indirect_spec:(indirect_spec = indirect_spec_default)
    ?jmp_spec:(jmp_spec = jmp_spec_default)
    ?int_spec:(int_spec = int_spec_default)
    ?exp_conds:(exp_conds = [])
    ?loop_handler:(loop_handler = default_loop_handler)
    ?arch:(arch = `x86_64)
    ?freshen_vars:(freshen_vars = false)
    ?use_fun_input_regs:(use_fun_input_regs = true)
    ?stack_range:(stack_range = default_stack_range)
    ?data_section_range:(data_section_range = default_data_section_range)
    ?func_name_map:(func_name_map = String.Map.empty)
    ?smtlib_compat:(smtlib_compat = false)
    (ctx : Z3.context)
    (var_gen : Env.var_gen)
  : Env.t =
  Env.mk_env
    ~subs
    ~specs
    ~default_spec
    ~indirect_spec
    ~jmp_spec
    ~int_spec
    ~exp_conds
    ~loop_handler
    ~arch
    ~freshen_vars
    ~use_fun_input_regs
    ~stack_range
    ~data_section_range
    ~func_name_map
    ~smtlib_compat
    ctx var_gen
<|MERGE_RESOLUTION|>--- conflicted
+++ resolved
@@ -14,11 +14,8 @@
 open !Core_kernel
 open Bap.Std
 open Graphlib.Std
-<<<<<<< HEAD
+open Bap_core_theory
 open Utils.Option_let
-=======
-open Bap_core_theory
->>>>>>> 334523cb
 
 include Self()
 
@@ -402,7 +399,6 @@
       Env.add_call_pred env sub_to) in
   Constr.substitute post subs_from subs_to, env
 
-<<<<<<< HEAD
 (* Creates fresh names for [vars] found in the constraint. Optionally takes in
    a function that maps the original variable name to the fresh name. Defaults
    to [fresh_var]. *)
@@ -414,68 +410,9 @@
       let fresh = Env.new_z3_expr ~name env (Var.typ v) in
       Constr.substitute_one constr z3_v fresh, Env.add_call_pred env fresh)
 
-let input_regs (arch : Arch.t) : Var.t list =
-  match arch with
-  | `x86_64 ->
-    let open X86_cpu.AMD64 in
-    (* r.(0) and r.(1) refer to registers R8 and R9 respectively.
-       Arguments are placed on the stack when they have a higher count than the
-       number of registers. We currently do not handle mem as an input because it
-       causes Z3 to slow down during evaluation. *)
-    info "[mem] is not included as an input to the function call.%!";
-    [rdi; rsi; rdx; rcx; r.(0); r.(1)]
-  | `x86 ->
-    warning "In 32-bit x86, arguments are passed through the stack.%!";
-    []
-  | #Arch.arm ->
-    let open ARM.CPU in
-    [r0; r1; r2; r3]
-  | a ->
-    warning "input_regs: Input registers have not been \
-             implemented for %s." (Arch.to_string a);
-    []
-
-let caller_saved_regs (arch : Arch.t) : Var.t list =
-  match arch with
-  | `x86_64 ->
-    let open X86_cpu.AMD64 in
-    (* Obtains registers r8 - r11 from X86_cpu.AMD64.r. *)
-    let r = Array.to_list (Array.sub r ~pos:0 ~len:4) in
-    [rax; rcx; rdx; rsi; rdi] @ r
-  | `x86 ->
-    let open X86_cpu.IA32 in
-    [rax; rcx; rdx]
-  | #Arch.arm ->
-    let open ARM.CPU in
-    [r0; r1; r2; r3; r12]
-  | a ->
-    warning "caller_saved_regs: Caller-saved registers have not \
-             been implemented for %s." (Arch.to_string a);
-    []
-
-let callee_saved_regs (arch : Arch.t) : Var.t list =
-  match arch with
-  | `x86_64 ->
-    let open X86_cpu.AMD64 in
-    (* Obtains registers r12 - r15 from X86_cpu.AMD64.r. *)
-    let r = Array.to_list (Array.sub r ~pos:4 ~len:4) in
-    [rbx; rsp; rbp] @ r
-  | `x86 ->
-    let open X86_cpu.IA32 in
-    [rbx; rdi; rsi; rsp; rbp]
-  | #Arch.arm ->
-    let open ARM.CPU in
-    [r4; r5; r6; r7; r8; r9; r10; r11]
-  | a ->
-    warning "callee_saved_regs: Callee-saved registers have not \
-             been implemented for %s." (Arch.to_string a);
-    []
-=======
-
 let is_amd64 tgt = Theory.Target.matches tgt "amd64"
 let is_i386 tgt = Theory.Target.matches tgt "i386"
 let is_arm tgt = Theory.Target.matches tgt "arm"
-
 
 (* FIXME: use built-in BAP roles? *)
 let input_regs (target : Theory.target) : Var.t list =
@@ -555,7 +492,6 @@
                been implemented for %s." (Theory.Target.to_string target);
       []
     end
->>>>>>> 334523cb
 
 let rec vars_from_sub (env : Env.t) (t : Sub.t) : Var.Set.t =
   let vars =
@@ -843,46 +779,6 @@
   size = 0x800000
 }
 
-<<<<<<< HEAD
-=======
-let mk_env
-    ?subs:(subs = Seq.empty)
-    ?specs:(specs = [])
-    ?default_spec:(default_spec = spec_default)
-    ?indirect_spec:(indirect_spec = indirect_spec_default)
-    ?jmp_spec:(jmp_spec = jmp_spec_default)
-    ?int_spec:(int_spec = int_spec_default)
-    ?exp_conds:(exp_conds = [])
-    ?num_loop_unroll:(num_loop_unroll = !num_unroll)
-    ?freshen_vars:(freshen_vars = false)
-    ?use_fun_input_regs:(use_fun_input_regs = true)
-    ?stack_range:(stack_range = default_stack_range)
-    ?data_section_range:(data_section_range = default_data_section_range)
-    ?func_name_map:(func_name_map = String.Map.empty)
-    ?smtlib_compat:(smtlib_compat = false)
-    ~target:(target : Theory.target)
-    (ctx : Z3.context)
-    (var_gen : Env.var_gen)
-  : Env.t =
-  Env.mk_env
-    ~subs
-    ~specs
-    ~default_spec
-    ~indirect_spec
-    ~jmp_spec
-    ~int_spec
-    ~exp_conds
-    ~num_loop_unroll
-    ~target
-    ~freshen_vars
-    ~use_fun_input_regs
-    ~stack_range
-    ~data_section_range
-    ~func_name_map
-    ~smtlib_compat
-    ctx var_gen
-
->>>>>>> 334523cb
 (* Determines the condition for taking a jump, and uses it to generate the jump
    expression's precondition based off of the postcondition and the
    precondition of the jump's target. *)
@@ -1418,12 +1314,12 @@
     Some (Assume (AfterExec (Constr.mk_goal name (Z3_utils.mk_and ctx conds))))
 
 let check ?(refute = true) ?(print_constr = []) ?(debug = false) ?ext_solver
-      ?(fmt = Format.err_formatter) (solver : Solver.solver)
-      (ctx : Z3.context) (pre : Constr.t)  : Solver.status =
+    ?(fmt = Format.err_formatter) (solver : Solver.solver)
+    (ctx : Z3.context) (pre : Constr.t)  : Solver.status =
   Format.fprintf fmt "Evaluating precondition.\n%!";
 
   if (List.mem print_constr "precond-internal" ~equal:(String.equal)) then (
-    let colorful = List.mem print_constr "colorful" ~equal:String.equal in  
+    let colorful = List.mem print_constr "colorful" ~equal:String.equal in
     Printf.printf "Internal : %s \n %!" (Constr.to_string ~colorful:colorful pre) ) ;
   let pre' = Constr.eval ~debug:debug pre ctx in
   Format.fprintf fmt "Checking precondition with Z3.\n%!";
@@ -1442,8 +1338,8 @@
     Z3_utils.check_external solver solver_path ctx declsyms
 
 let exclude ?fmt:(fmt = Format.err_formatter) (solver : Solver.solver)
-      (ctx : Z3.context) ~var:(var : Constr.z3_expr) ~pre:(pre : Constr.t)
-    : Solver.status =
+    (ctx : Z3.context) ~var:(var : Constr.z3_expr) ~pre:(pre : Constr.t)
+  : Solver.status =
   let model = Constr.get_model_exn solver in
   let value = Constr.eval_model_exn model var in
   let cond = Bool.mk_not ctx (Bool.mk_eq ctx var value) in
@@ -1767,13 +1663,13 @@
     ?int_spec:(int_spec = int_spec_default)
     ?exp_conds:(exp_conds = [])
     ?loop_handler:(loop_handler = default_loop_handler)
-    ?arch:(arch = `x86_64)
     ?freshen_vars:(freshen_vars = false)
     ?use_fun_input_regs:(use_fun_input_regs = true)
     ?stack_range:(stack_range = default_stack_range)
     ?data_section_range:(data_section_range = default_data_section_range)
     ?func_name_map:(func_name_map = String.Map.empty)
     ?smtlib_compat:(smtlib_compat = false)
+    ~target:(target : Theory.target)
     (ctx : Z3.context)
     (var_gen : Env.var_gen)
   : Env.t =
@@ -1786,7 +1682,7 @@
     ~int_spec
     ~exp_conds
     ~loop_handler
-    ~arch
+    ~target
     ~freshen_vars
     ~use_fun_input_regs
     ~stack_range
