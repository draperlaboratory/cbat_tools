--- conflicted
+++ resolved
@@ -1313,12 +1313,8 @@
           match r with
           | Some q -> q
           | None -> let q, _ = Env.mk_init_var env v in q) in
-<<<<<<< HEAD
-      let tid_name : string = Tid.to_string tid in
-=======
       (* Create a fresh name at the call site. *)
       let tid_name : string = Tid.create () |> Tid.to_string in
->>>>>>> 798cc57b
       let sub_post, env = subst_fun_outputs ~tid_name:tid_name env sub
           sub_post ~inputs:sub_inputs ~outputs:sub_outputs in
       (* replace init-vars with vars inside sub_post *)
