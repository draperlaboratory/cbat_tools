(***************************************************************************)
(*                                                                         *)
(*  Copyright (C) 2018/2019 The Charles Stark Draper Laboratory, Inc.      *)
(*                                                                         *)
(*  This file is provided under the license found in the LICENSE file in   *)
(*  the top-level directory of this project.                               *)
(*                                                                         *)
(*  This work is funded in part by ONR/NAWC Contract N6833518C0107.  Its   *)
(*  content does not necessarily reflect the position or policy of the US  *)
(*  Government and no official endorsement should be inferred.             *)
(*                                                                         *)
(***************************************************************************)

open !Core_kernel
open Bap.Std
open OUnit2
open Bap_wp
open Bil_to_bir
open Test_utils

module Pre = Precondition
module Constr = Constraint
module Env = Environment
module Bool = Z3.Boolean
module Expr = Z3.Expr
module BV = Z3.BitVector


(* To run these tests: `make test.unit` in bap_wp directory *)

let test_tgt = Test_utils.test_tgt

let assert_z3_result (test_ctx : test_ctxt) (env : Env.t) (body : string)
    (post : Constr.t) (pre : Constr.t) (expected : Z3.Solver.status) : unit =
  let z3_ctx = Env.get_context env in
  let solver = Z3.Solver.mk_simple_solver z3_ctx in
  let result = Pre.check solver z3_ctx pre in
  assert_equal ~ctxt:test_ctx
    ~printer:Z3.Solver.string_of_status
    ~pp_diff:(fun ff (exp, real) ->
        Format.fprintf ff "\n\nPost:\n%a\n\nAnalyzing:\n%sPre:\n%a\n\n%!"
          (Constr.pp ()) post body (Constr.pp ()) pre;
        print_z3_model solver exp real pre ~orig:env ~modif:env)
    expected result

let test_empty_block (test_ctx : test_ctxt) : unit =
  let ctx = Env.mk_ctx () in
  let var_gen = Env.mk_var_gen () in
  let env = Pre.mk_env ~target:test_tgt ctx var_gen  in
  let block = Blk.create () in
  let post = true_constr ctx in
  let pre, _ = Pre.visit_block env post block in
  assert_z3_result test_ctx env (Blk.to_string block) post pre Z3.Solver.UNSATISFIABLE


let test_assign_1 (test_ctx : test_ctxt) : unit =
  let ctx = Env.mk_ctx () in
  let var_gen = Env.mk_var_gen ()in
  let env = Pre.mk_env ~target:test_tgt ctx var_gen  in
  let y = Var.create "y" reg32_t in
  let x = Var.create "x" reg32_t in
  let e = Bil.binop Bil.plus (Bil.var x) one in
  let block = Blk.create () |> mk_def y e in
  let post = Bool.mk_eq ctx (mk_z3_var env y) (mk_z3_expr env e)
             |> Constr.mk_goal "y = x + 1"
             |> Constr.mk_constr
  in
  let pre, _ = Pre.visit_block env post block in
  assert_z3_result test_ctx env (Blk.to_string block) post pre Z3.Solver.UNSATISFIABLE


let test_assign_2 (test_ctx : test_ctxt) : unit =
  let ctx = Env.mk_ctx () in
  let var_gen = Env.mk_var_gen () in
  let env = Pre.mk_env ~target:test_tgt ctx var_gen  in
  let y = Var.create "y" reg32_t in
  let x = Var.create "x" reg32_t in
  let e = Bil.binop Bil.plus (Bil.var x) one in
  let block = Blk.create () |> mk_def y e in
  let post = Bool.mk_eq ctx (mk_z3_var env y) (mk_z3_var env x)
             |> Constr.mk_goal "y = x"
             |> Constr.mk_constr
  in
  let pre, _ = Pre.visit_block env post block in
  assert_z3_result test_ctx env (Blk.to_string block) post pre Z3.Solver.SATISFIABLE


let test_assign_3 (test_ctx : test_ctxt) : unit =
  let ctx = Env.mk_ctx () in
  let var_gen = Env.mk_var_gen () in
  let env = Pre.mk_env ~target:test_tgt ctx var_gen  in
  let y = Var.create "y" reg32_t in
  let x = Var.create "x" reg32_t in
  let e = Bil.binop Bil.plus (Bil.var x) one in
  let e' = Bil.binop Bil.minus (Bil.var x) one in
  let block = Blk.create ()
              |> mk_def y (Bil.var x)
              |> mk_def x e
  in
  let post = Bool.mk_eq ctx (mk_z3_var env y) (mk_z3_expr env e')
             |> Constr.mk_goal "y = x - 1"
             |> Constr.mk_constr
  in
  let pre, _ = Pre.visit_block env post block in
  assert_z3_result test_ctx env (Blk.to_string block) post pre Z3.Solver.UNSATISFIABLE


let test_phi_1 (test_ctx : test_ctxt) : unit =
  let ctx = Env.mk_ctx () in
  let var_gen = Env.mk_var_gen () in
  let env = Pre.mk_env ~target:test_tgt ctx var_gen  in
  let l1_tid = Tid.create () in
  Tid.set_name l1_tid "test_l1";
  let l2_tid = Tid.create () in
  Tid.set_name l2_tid "test_l2";
  let x = Var.create "x" reg32_t in
  let x1 = Var.create "x1" reg32_t in
  let x2 = Var.create "x2" reg32_t in
  let phi_x = Phi.of_list x [(l1_tid, Bil.var x1); (l2_tid, Bil.var x2)] in
  let block = Blk.create () |> mk_phi phi_x in
  let x1_exp = Bool.mk_eq ctx (mk_z3_var env x) (mk_z3_var env x1) in
  let x2_exp = Bool.mk_eq ctx (mk_z3_var env x) (mk_z3_var env x2) in
  let post = Bool.mk_or ctx [x1_exp; x2_exp]
             |> Constr.mk_goal "x = x1 || x = x2"
             |> Constr.mk_constr
  in
  let pre, _ = Pre.visit_block env post block in
  assert_z3_result test_ctx env (Blk.to_string block) post pre Z3.Solver.UNSATISFIABLE


let test_read_write_1 (test_ctx : test_ctxt) : unit =
  let ctx = Env.mk_ctx () in
  let var_gen = Env.mk_var_gen () in
  let env = Pre.mk_env ~target:test_tgt ctx var_gen  in
  let x = Var.create "x" reg32_t in
  let y = Var.create "y" reg32_t in
  let addr = Var.create "addr" reg32_t in
  let mem = Var.create "mem" (Type.mem `r32 `r8) in
  let store = Bil.store ~mem:(Bil.var mem) ~addr:(Bil.var addr) (Bil.var x) LittleEndian `r32 in
  let load = Bil.load ~mem:(Bil.var mem) ~addr:(Bil.var addr) LittleEndian `r32 in
  let block = Blk.create ()
              |> mk_def mem store
              |> mk_def y load
  in
  let post = Bool.mk_eq ctx (mk_z3_var env y) (mk_z3_var env x)
             |> Constr.mk_goal "y = x"
             |> Constr.mk_constr
  in
  let pre, _ = Pre.visit_block env post block in
  assert_z3_result test_ctx env (Blk.to_string block) post pre Z3.Solver.UNSATISFIABLE


let test_read_write_2 (test_ctx : test_ctxt) : unit =
  let ctx = Env.mk_ctx () in
  let var_gen = Env.mk_var_gen () in
  let env = Pre.mk_env ~target:test_tgt ctx var_gen  in
  let x = Var.create "x" reg32_t in
  let y = Var.create "y" reg32_t in
  let addr = Var.create "addr" reg32_t in
  let mem = Var.create "mem" (Type.mem `r32 `r8) in
  let store = Bil.store ~mem:(Bil.var mem) ~addr:(Bil.var addr) (Bil.var x) BigEndian `r32 in
  let load = Bil.load ~mem:(Bil.var mem) ~addr:(Bil.var addr) BigEndian `r32 in
  let block = Blk.create ()
              |> mk_def mem store
              |> mk_def y load
  in
  let post = Bool.mk_eq ctx (mk_z3_var env y) (mk_z3_var env x)
             |> Constr.mk_goal "y = x"
             |> Constr.mk_constr
  in
  let pre, _ = Pre.visit_block env post block in
  assert_z3_result test_ctx env (Blk.to_string block) post pre Z3.Solver.UNSATISFIABLE


let test_read_write_3 (test_ctx : test_ctxt) : unit =
  let ctx = Env.mk_ctx () in
  let var_gen = Env.mk_var_gen () in
  let env = Pre.mk_env ~target:test_tgt ctx var_gen  in
  let x = Var.create "x" reg32_t in
  let y = Var.create "y" reg32_t in
  let addr = Var.create "addr" reg32_t in
  let mem = Var.create "mem" (Type.mem `r32 `r8) in
  let store = Bil.store ~mem:(Bil.var mem) ~addr:(Bil.var addr) (Bil.var x) BigEndian `r32 in
  let load = Bil.load ~mem:(Bil.var mem) ~addr:(Bil.var addr) LittleEndian `r32 in
  let block = Blk.create ()
              |> mk_def mem store
              |> mk_def y load
  in
  let post = Bool.mk_eq ctx (mk_z3_var env y) (mk_z3_var env x)
             |> Constr.mk_goal "y = x"
             |> Constr.mk_constr
  in
  let pre, _ = Pre.visit_block env post block in
  assert_z3_result test_ctx env (Blk.to_string block) post pre Z3.Solver.SATISFIABLE


let test_read_write_4 (test_ctx : test_ctxt) : unit =
  let ctx = Env.mk_ctx () in
  let var_gen = Env.mk_var_gen () in
  let env = Pre.mk_env ~target:test_tgt ctx var_gen  in
  let x = Var.create "x" reg32_t in
  let y = Var.create "y" reg32_t in
  let addr = Var.create "addr" reg32_t in
  let mem = Var.create "mem" (Type.mem `r32 `r8) in
  let store = Bil.store ~mem:(Bil.var mem) ~addr:(Bil.var addr) (Bil.var x) LittleEndian `r32 in
  let load = Bil.load ~mem:(Bil.var mem) ~addr:(Bil.var addr) BigEndian `r32 in
  let block = Blk.create ()
              |> mk_def mem store
              |> mk_def y load
  in
  let post = Bool.mk_eq ctx (mk_z3_var env y) (mk_z3_var env x)
             |> Constr.mk_goal "y = x"
             |> Constr.mk_constr
  in
  let pre, _ = Pre.visit_block env post block in
  assert_z3_result test_ctx env (Blk.to_string block) post pre Z3.Solver.SATISFIABLE


let test_bit_shift_1 (test_ctx : test_ctxt) : unit =
  let ctx = Env.mk_ctx () in
  let var_gen = Env.mk_var_gen () in
  let env = Pre.mk_env ~target:test_tgt ctx var_gen  in
  let x = Var.create "x" reg32_t in
  let y = Var.create "y" reg32_t in
  let lshift = Bil.binop Bil.lshift (Bil.var x) two in
  let rshift = Bil.binop Bil.rshift (lshift) two in
  let block = Blk.create ()
              |> mk_def x (Bil.int @@ Word.of_int 0x3fffffff ~width:32)
              |> mk_def y (Bil.var x)
              |> mk_def y lshift
              |> mk_def y rshift
  in
  let post = Bool.mk_eq ctx (mk_z3_var env y) (mk_z3_var env x)
             |> Constr.mk_goal "y = x"
             |> Constr.mk_constr
  in
  let pre, _ = Pre.visit_block env post block in
  assert_z3_result test_ctx env (Blk.to_string block) post pre Z3.Solver.UNSATISFIABLE


let test_bit_shift_2 (test_ctx : test_ctxt) : unit =
  let ctx = Env.mk_ctx () in
  let var_gen = Env.mk_var_gen () in
  let env = Pre.mk_env ~target:test_tgt ctx var_gen  in
  let x = Var.create "x" reg32_t in
  let y = Var.create "y" reg32_t in
  let lshift = Bil.binop Bil.lshift (Bil.var y) two in
  let rshift = Bil.binop Bil.rshift (Bil.var y) two in
  let block = Blk.create ()
              |> mk_def x (Bil.int @@ Word.of_int 0x40000000 ~width:32)
              |> mk_def y (Bil.var x)
              |> mk_def y lshift
              |> mk_def y rshift
  in
  let post = Bool.mk_eq ctx (mk_z3_var env y) (mk_z3_var env x)
             |> Constr.mk_goal "y = x"
             |> Constr.mk_constr
  in
  let pre, _ = Pre.visit_block env post block in
  assert_z3_result test_ctx env (Blk.to_string block) post pre Z3.Solver.SATISFIABLE


let test_bit_ashift_1 (test_ctx : test_ctxt) : unit =
  let ctx = Env.mk_ctx () in
  let var_gen = Env.mk_var_gen () in
  let env = Pre.mk_env ~target:test_tgt ctx var_gen  in
  let x = Var.create "x" reg32_t in
  let y = Var.create "y" reg32_t in
  let lshift = Bil.binop Bil.lshift (Bil.var x) two in
  let rshift = Bil.binop Bil.arshift (lshift) two in
  let block = Blk.create ()
              |> mk_def x (Bil.int @@ Word.of_int 0x1fffffff ~width:32)
              |> mk_def y (Bil.var x)
              |> mk_def y lshift
              |> mk_def y rshift
  in
  let post = Bool.mk_eq ctx (mk_z3_var env y) (mk_z3_var env x)
             |> Constr.mk_goal "y = x"
             |> Constr.mk_constr
  in
  let pre, _ = Pre.visit_block env post block in
  assert_z3_result test_ctx env (Blk.to_string block) post pre Z3.Solver.UNSATISFIABLE


let test_bit_ashift_2 (test_ctx : test_ctxt) : unit =
  let ctx = Env.mk_ctx () in
  let var_gen = Env.mk_var_gen () in
  let env = Pre.mk_env ~target:test_tgt ctx var_gen  in
  let x = Var.create "x" reg32_t in
  let y = Var.create "y" reg32_t in
  let lshift = Bil.binop Bil.lshift (Bil.var y) two in
  let rshift = Bil.binop Bil.arshift (Bil.var y) two in
  let block = Blk.create ()
              |> mk_def x (Bil.int @@ Word.of_int 0x20000000 ~width:32)
              |> mk_def y (Bil.var x)
              |> mk_def y lshift
              |> mk_def y rshift
  in
  let post = Bool.mk_eq ctx (mk_z3_var env y) (mk_z3_var env x)
             |> Constr.mk_goal "y = x"
             |> Constr.mk_constr
  in
  let pre, _ = Pre.visit_block env post block in
  assert_z3_result test_ctx env (Blk.to_string block) post pre Z3.Solver.SATISFIABLE


let test_ite_assign_1 (test_ctx : test_ctxt) : unit =
  let ctx = Env.mk_ctx () in
  let var_gen = Env.mk_var_gen () in
  let env = Pre.mk_env ~target:test_tgt ctx var_gen  in
  let x = Var.create "x" reg8_t in
  let y = Var.create "y" reg8_t in
  let lshift = Bil.binop Bil.lshift (Bil.var x) (Bil.int @@ Word.one 8) in
  let rshift = Bil.binop Bil.arshift lshift (Bil.int @@ Word.one 8) in
  let lt = Bil.binop Bil.lt (Bil.var x) (Bil.int @@ Word.of_int 0x40 ~width:8) in
  let ite = Bil.ite ~if_:lt ~then_:rshift ~else_:(Bil.var x) in
  let block = Blk.create ()
              |> mk_def y ite
  in
  let post = Bool.mk_eq ctx (mk_z3_var env y) (mk_z3_var env x)
             |> Constr.mk_goal "y = x"
             |> Constr.mk_constr
  in
  let pre, _ = Pre.visit_block env post block in
  assert_z3_result test_ctx env (Blk.to_string block) post pre Z3.Solver.UNSATISFIABLE


let test_subroutine_1 (test_ctx : test_ctxt) : unit =
  let ctx = Env.mk_ctx () in
  let var_gen = Env.mk_var_gen () in
  let env = Pre.mk_env ~target:test_tgt ctx var_gen  in
  let x = Var.create "x" reg32_t in
  let y = Var.create "y" reg32_t in
  let z = Var.create "z" reg32_t in

  let sub = Bil.(
      [ if_ ((var x) < (i32 10))
          [y := (var x) + (i32 1)]
          [y := (var x) - (i32 1)];
        z := var y
      ]
    ) |> bil_to_sub
  in

  let diff = mk_z3_expr env Bil.((var z) - (var x)) in
  let high  = BV.mk_sle ctx diff (BV.mk_numeral ctx "1" 32) in
  let low = BV.mk_sle ctx (BV.mk_numeral ctx "-1" 32) diff in
  let post = Bool.mk_and ctx [low; high]
             |> Constr.mk_goal "-1 <= z - x && z - x <= 1"
             |> Constr.mk_constr
  in
  let pre, _ = Pre.visit_sub env post sub in
  assert_z3_result test_ctx env (Sub.to_string sub) post pre Z3.Solver.UNSATISFIABLE


let test_subroutine_1_2 (test_ctx : test_ctxt) : unit =
  let ctx = Env.mk_ctx () in
  let var_gen = Env.mk_var_gen () in
  let env = Pre.mk_env ~target:test_tgt ctx var_gen  in
  let x = Var.create "x" reg32_t in
  let y = Var.create "y" reg32_t in
  let z = Var.create "z" reg32_t in

  let sub = Bil.(
      [ if_ ((var x) < (i32 10))
          [y := (var x) + (i32 1)]
          [y := (var x) - (i32 1)];
        z := var y
      ]
    ) |> bil_to_sub
  in
  (* We have to manually add the names x, y, z to the environment *)
  let env = Env.add_var env x (mk_z3_var env x) in
  let env = Env.add_var env y (mk_z3_var env y) in
  let env = Env.add_var env z (mk_z3_var env z) in
  (* Converting the smtlib string to a Constr.t should properly rename x, y, and z to
     x0, y0, and z0 respectively. *)
  let post = Z3_utils.mk_smtlib2_single env
      "(assert (and (bvsle (bvsub z x) #x00000001) (bvsle #xffffffff (bvsub z x))))"
  in
  let pre, _ = Pre.visit_sub env post sub in
  assert_z3_result test_ctx env (Sub.to_string sub) post pre Z3.Solver.UNSATISFIABLE


let test_subroutine_2 (test_ctx : test_ctxt) : unit =
  let ctx = Env.mk_ctx () in
  let var_gen = Env.mk_var_gen () in
  let env = Pre.mk_env ~target:test_tgt ctx var_gen  in
  let l1_tid = Tid.create () in
  let l2_tid = Tid.create () in
  let l3_tid = Tid.create () in
  let l4_tid = Tid.create () in
  Tid.set_name l1_tid "test_l1";
  Tid.set_name l2_tid "test_l2";
  Tid.set_name l3_tid "test_l3";
  Tid.set_name l4_tid "test_l4";
  let blk1 = Blk.create () ~tid:l1_tid in
  let blk2 = Blk.create () ~tid:l2_tid in
  let blk3 = Blk.create () ~tid:l3_tid in
  let blk4 = Blk.create () ~tid:l4_tid in
  let x1 = Var.create "x1" reg32_t in
  let x2 = Var.create "x2" reg32_t in
  let x3 = Var.create "x3" reg32_t in
  let x4 = Var.create "x4" reg32_t in
  let lt = Bil.binop Bil.lt (Bil.var x1) (Bil.int @@ Word.of_int 10 ~width:32) in
  let e2 = Bil.binop Bil.plus (Bil.var x1) one in
  let e3 = Bil.binop Bil.minus (Bil.var x1) one in
  let phi_x = Phi.of_list x4 [(l2_tid, Bil.var x2); (l3_tid, Bil.var x3)] in
  let blk1 = blk1 |> mk_cond lt blk2 blk3 in
  let blk2 = blk2
             |> mk_def x2 e2
             |> mk_jmp blk4
  in
  let blk3 = blk3
             |> mk_def x3 e3
             |> mk_jmp blk4
  in
  let blk4 = blk4 |> mk_phi phi_x in
  let sub = mk_sub [blk1; blk2; blk3; blk4] in
  let diff = mk_z3_expr env (Bil.binop Bil.minus (Bil.var x4) (Bil.var x1)) in
  let high  = BV.mk_sle ctx diff (BV.mk_numeral ctx "1" 32) in
  let low = BV.mk_sle ctx (BV.mk_numeral ctx "-1" 32) diff in
  let post = Bool.mk_and ctx [low; high]
             |> Constr.mk_goal "x4 - x1 <= 1 && -1 <= x4 - x1"
             |> Constr.mk_constr
  in
  let pre, _ = Pre.visit_sub env post sub in
  assert_z3_result test_ctx env (Sub.to_string sub) post pre Z3.Solver.UNSATISFIABLE


let test_subroutine_3 (test_ctx : test_ctxt) : unit =
  let ctx = Env.mk_ctx () in
  let var_gen = Env.mk_var_gen () in
  let env = Pre.mk_env ~target:test_tgt ctx var_gen  in
  let x = Var.create "x" reg32_t in
  let y = Var.create "y" reg32_t in
  let z = Var.create "z" reg32_t in
  let sub = Bil.(
      [ if_ ( (var x) <= (i32 0) )
          [x := var y]
          [x := var z]
      ]
    ) |> bil_to_sub
  in
  let y_exp = Bool.mk_eq ctx (mk_z3_var env x) (mk_z3_var env y) in
  let z_exp = Bool.mk_eq ctx (mk_z3_var env x) (mk_z3_var env z) in
  let post = Bool.mk_or ctx [y_exp; z_exp]
             |> Constr.mk_goal "x = y || x = z"
             |> Constr.mk_constr
  in
  let pre, _ = Pre.visit_sub env post sub in
  assert_z3_result test_ctx env (Sub.to_string sub) post pre Z3.Solver.UNSATISFIABLE


let test_subroutine_4 (test_ctx : test_ctxt) : unit =
  let ctx = Env.mk_ctx () in
  let var_gen = Env.mk_var_gen () in
  let env = Pre.mk_env ~target:test_tgt ctx var_gen  in
  let blk1 = Blk.create () in
  let blk2 = Blk.create () in
  let blk3 = Blk.create () in
  let x = Var.create "x" reg32_t in
  let y = Var.create "y" reg32_t in
  let z = Var.create "z" reg32_t in
  let w = Var.create "w" reg32_t in
  let blk1 = blk1
             |> mk_def x (Bil.var y)
             |> mk_jmp blk3
  in
  let blk2 = blk2
             |> mk_def x (Bil.var z)
             |> mk_jmp blk3
  in
  let blk3 = blk3 |> mk_def w (Bil.var x) in
  let sub = mk_sub [blk1; blk2; blk3] in
  let y_exp = Bool.mk_eq ctx (mk_z3_var env w) (mk_z3_var env y) in
  let z_exp = Bool.mk_eq ctx (mk_z3_var env w) (mk_z3_var env z) in
  let post = Bool.mk_or ctx [y_exp; z_exp]
             |> Constr.mk_goal "x = y || w = z"
             |> Constr.mk_constr
  in
  let pre, _ = Pre.visit_sub env post sub in
  assert_z3_result test_ctx env (Sub.to_string sub) post pre Z3.Solver.UNSATISFIABLE


let test_subroutine_5 (test_ctx : test_ctxt) : unit =
  let ctx = Env.mk_ctx () in
  let var_gen = Env.mk_var_gen () in
  let env = Pre.mk_env ~target:test_tgt ctx var_gen  in
  let blk1 = Blk.create () in
  let blk2 = Blk.create () in
  let blk3 = Blk.create () in
  let x = Var.create "x" reg32_t in
  let y = Var.create "y" reg32_t in
  let z = Var.create "z" reg32_t in
  let e = Bil.((var x) + (i32 1)) in
  let e' = Bil.((var y) + (i32 1)) in
  let blk1 = blk1
             |> mk_def x (Bil.var y)
             |> mk_call (Label.direct (Term.tid blk2)) (Label.direct (Tid.create ()))
  in
  let blk2 = blk2 |> mk_def x e |> mk_jmp blk3 in
  let blk3 = blk3 |> mk_def z (Bil.var x) in
  let sub = mk_sub [blk1; blk2; blk3] in
  let post = Bool.mk_eq ctx (mk_z3_var env z) (mk_z3_expr env e')
             |> Constr.mk_goal "z = y + 1"
             |> Constr.mk_constr
  in
  let pre, _ = Pre.visit_sub env post sub in
  assert_z3_result test_ctx env (Sub.to_string sub) post pre Z3.Solver.UNSATISFIABLE


let test_subroutine_6 (test_ctx : test_ctxt) : unit =
  let ctx = Env.mk_ctx () in
  let var_gen = Env.mk_var_gen () in
  let assert_tid = Tid.create () in
  Tid.set_name assert_tid "__assert_fail";
  let blk1 = Blk.create () in
  let blk2 = Blk.create () in
  let blk3 = Blk.create () in
  let sub_assert = mk_sub ~tid:assert_tid ~name:"__assert_fail" [blk1] in
  let blk2 = blk2 |> mk_call (Label.direct (Term.tid blk3)) (Label.direct (Term.tid sub_assert)) in
  let sub = mk_sub [blk2; blk3] in
  let subs = Seq.of_list [sub; sub_assert] in
  let env = Pre.mk_env ~target:test_tgt ~subs ~specs:[Pre.spec_verifier_error] ctx var_gen in
  let post = true_constr ctx in
  let pre, _ = Pre.visit_sub env post sub in
  assert_z3_result test_ctx env (Sub.to_string sub) post pre Z3.Solver.SATISFIABLE


let test_subroutine_7 (test_ctx : test_ctxt) : unit =
  let ctx = Env.mk_ctx () in
  let var_gen = Env.mk_var_gen () in
  let assert_sub, assert_expr = Bil_to_bir.mk_assert_fail () in
  let sub = Bil_to_bir.bil_to_sub Bil.([jmp assert_expr])  in
  let subs = Seq.singleton assert_sub in
  let env = Pre.mk_env ~target:test_tgt ~subs ~specs:[Pre.spec_verifier_error] ctx var_gen in
  let post = true_constr ctx in
  let pre, _ = Pre.visit_sub env post sub in
  assert_z3_result test_ctx env (Sub.to_string sub) post pre Z3.Solver.SATISFIABLE


let test_call_1 (test_ctx : test_ctxt) : unit =
  let ctx = Env.mk_ctx () in
  let var_gen = Env.mk_var_gen () in
  let sub_tid = Tid.create () in
  Tid.set_name sub_tid "test_sub";
  let blk1 = Blk.create () in
  let blk2 = Blk.create () in
  let blk3 = Blk.create () in
  let ret_var = Var.create "ret" reg32_t in
  let dummy_var = Var.create "dummy" reg32_t in
  let call_body = mk_sub ~tid:sub_tid
      ~args:[Bap.Std.Arg.create ~intent:Bap.Std.Out dummy_var (Bil.var ret_var)]
      ~name:"test_sub" [blk1] in
  let blk2 = blk2
             |> mk_def ret_var zero
             |> mk_call (Label.direct (Term.tid blk3)) (Label.direct (Term.tid call_body)) in
  let main_sub = mk_sub [blk2; blk3] in
  let env = Pre.mk_env ~target:test_tgt ctx var_gen
      ~specs:[Pre.spec_arg_terms]
      ~subs:(Seq.of_list [call_body; main_sub]) in
  let post = Bool.mk_eq ctx (mk_z3_expr env (Bil.var ret_var)) (mk_z3_expr env zero)
             |> Constr.mk_goal "ret = 0"
             |> Constr.mk_constr
  in
  let pre, _ = Pre.visit_sub env post main_sub in
  assert_z3_result test_ctx env (Sub.to_string main_sub) post pre Z3.Solver.SATISFIABLE


let test_call_2 (test_ctx : test_ctxt) : unit =
  let ctx = Env.mk_ctx () in
  let var_gen = Env.mk_var_gen () in
  let sub_tid = Tid.create () in
  Tid.set_name sub_tid "test_sub";
  let blk1 = Blk.create () in
  let blk2 = Blk.create () in
  let blk3 = Blk.create () in
  let ret_var = Var.create "ret" reg32_t in
  let dummy_var = Var.create "dummy" reg32_t in
  let call_body = mk_sub ~tid:sub_tid
      ~args:[Bap.Std.Arg.create ~intent:Bap.Std.Out dummy_var (Bil.var ret_var)]
      ~name:"test_sub" [blk1] in
  let blk2 = blk2
             |> mk_def ret_var zero
             |> mk_call (Label.direct (Term.tid blk3)) (Label.direct (Term.tid call_body)) in
  let main_sub = mk_sub [blk2; blk3] in
  let env = Pre.mk_env ~target:test_tgt ctx var_gen  ~subs:(Seq.of_list [call_body; main_sub]) in
  let post = Bool.mk_const_s ctx "called_test_sub1"
             |> Constr.mk_goal "called_test_sub1"
             |> Constr.mk_constr
  in
  let pre, _ = Pre.visit_sub env post main_sub in
  assert_z3_result test_ctx env (Sub.to_string main_sub) post pre Z3.Solver.UNSATISFIABLE


let test_call_3 (test_ctx : test_ctxt) : unit =
  let ctx = Env.mk_ctx () in
  let var_gen = Env.mk_var_gen () in
  let sub_tid = Tid.create () in
  Tid.set_name sub_tid "test_sub";
  let blk1 = Blk.create () in
  let blk2 = Blk.create () in
  let blk3 = Blk.create () in
  let ret_var = Var.create "RAX" reg32_t in
  let blk1 = blk1 |> mk_def ret_var zero in
  let call_body = mk_sub ~tid:sub_tid ~name:"test_sub" [blk1] in
  let blk2 = blk2 |> mk_call (Label.direct (Term.tid blk3)) (Label.direct (Term.tid call_body)) in
  let main_sub = mk_sub [blk2; blk3] in
  let env = Pre.mk_env ~target:test_tgt ctx var_gen  ~subs:(Seq.of_list [call_body; main_sub]) in
  let post = Bool.mk_const_s ctx "called_test_sub1"
             |> Constr.mk_goal "called_test_sub1"
             |> Constr.mk_constr
  in
  let pre, _ = Pre.visit_sub env post main_sub in
  assert_z3_result test_ctx env (Sub.to_string main_sub) post pre Z3.Solver.UNSATISFIABLE


let test_call_4 (test_ctx : test_ctxt) : unit =
  let ctx = Env.mk_ctx () in
  let var_gen = Env.mk_var_gen () in
  let sub_tid = Tid.create () in
  Tid.set_name sub_tid "test_sub";
  let blk1 = Blk.create () in
  let blk2 = Blk.create () in
  let blk3 = Blk.create () in
  let call_body = mk_sub ~tid:sub_tid ~name:"test_sub" [blk1] in
  let blk2 = blk2 |> mk_call (Label.direct (Term.tid blk3)) (Label.direct (Term.tid call_body)) in
  let main_sub = mk_sub [blk2; blk3] in
  let env = Pre.mk_env ~target:test_tgt ctx var_gen  ~subs:(Seq.of_list [call_body; main_sub]) in
  let post = Bool.mk_const_s ctx "called_test_sub1"
             |> Constr.mk_goal "called_test_sub1"
             |> Constr.mk_constr
  in
  let pre, _ = Pre.visit_sub env post main_sub in
  assert_z3_result test_ctx env (Sub.to_string main_sub) post pre Z3.Solver.UNSATISFIABLE


let test_call_5 (test_ctx : test_ctxt) : unit =
  let ctx = Env.mk_ctx () in
  let var_gen = Env.mk_var_gen () in
  let sub_tid = Tid.create () in
  Tid.set_name sub_tid "test_sub";
  let start_body = Blk.create () in
  let x = Var.create "x" reg32_t in
  let blk1 = Blk.create () in
  let blk2 = Blk.create () in
  let blk3 = Blk.create () in
  let cond = Bil.((var x) = (i32 1)) in
  let call_body = mk_sub ~tid:sub_tid ~name:"test_sub" [blk1] in
  let start_body = start_body
                   |> mk_def x zero
                   |> mk_cond cond blk2 blk3 in
  let blk2 = blk2 |> mk_call (Label.direct (Term.tid blk3)) (Label.direct (Term.tid call_body)) in
  let main_sub = mk_sub [start_body; blk2; blk3] in
  let env = Pre.mk_env ~target:test_tgt ctx var_gen  ~subs:(Seq.of_list [call_body; main_sub]) in
  let post = Bool.mk_const_s ctx "called_test_sub1"
             |> Constr.mk_goal "called_test_sub1"
             |> Constr.mk_constr
  in
  let pre, _ = Pre.visit_sub env post main_sub in
  assert_z3_result test_ctx env (Sub.to_string main_sub) post pre Z3.Solver.SATISFIABLE


let test_call_6 (test_ctx : test_ctxt) : unit =
  let ctx = Env.mk_ctx () in
  let var_gen = Env.mk_var_gen () in
  let sub1_tid = Tid.create () in
  Tid.set_name sub1_tid "test_sub1";
  let sub2_tid = Tid.create () in
  Tid.set_name sub2_tid "test_sub2";
  let start_body = Blk.create () in
  let x = Var.create "x" reg32_t in
  let blk1 = Blk.create () in
  let blk2 = Blk.create () in
  let blk3 = Blk.create () in
  let blk4 = Blk.create () in
  let cond = Bil.((var x) = (i32 1)) in
  let call1_body = mk_sub ~tid:sub1_tid ~name:"test_sub1" [blk1] in
  let call2_body = mk_sub ~tid:sub2_tid ~name:"test_sub2" [blk1] in
  let start_body = start_body |> mk_cond cond blk2 blk3 in
  let blk2 = blk2 |> mk_call (Label.direct (Term.tid blk4)) (Label.direct (Term.tid call1_body)) in
  let blk3 = blk3 |> mk_call (Label.direct (Term.tid blk4)) (Label.direct (Term.tid call2_body)) in
  let main_sub = mk_sub [start_body; blk2; blk3; blk4] in
  let env = Pre.mk_env ~target:test_tgt ctx var_gen
      ~subs:(Seq.of_list [call1_body; call2_body; main_sub]) in
  let sub1_called = Option.value_exn (sub1_tid |> Env.get_called env) in
  let sub2_called = Option.value_exn (sub2_tid |> Env.get_called env) in
  let post =
    Bool.mk_or ctx [Bool.mk_const_s ctx sub1_called; Bool.mk_const_s ctx sub2_called]
    |> Constr.mk_goal "sub1_called || sub2_called"
    |> Constr.mk_constr
  in
  let pre, _ = Pre.visit_sub env post main_sub in
  assert_z3_result test_ctx env (Sub.to_string main_sub) post pre Z3.Solver.UNSATISFIABLE


let test_call_7 (test_ctx : test_ctxt) : unit =
  let ctx = Env.mk_ctx () in
  let var_gen = Env.mk_var_gen () in
  let call_tid = Tid.create () in
  Tid.set_name call_tid "call_sub";
  let blk1 = Blk.create () in
  let blk2 = Blk.create () in
  let blk3 = Blk.create () in
  let x = Var.create "x" reg32_t in
  let y = Var.create "y" reg32_t in
  let z = Var.create "z" reg32_t in
  let call_in = Var.create "call_in" reg32_t in
  let call_out = Var.create "call_out" reg32_t in
  let args = [Bap.Std.Arg.create ~intent:Bap.Std.In call_in (Bil.var x);
              Bap.Std.Arg.create ~intent:Bap.Std.Out call_out (Bil.var y)] in
  let blk1 = blk1 |> mk_def y Bil.(var x + one) in
  let call_sub = mk_sub ~args ~tid:call_tid ~name:"call_sub" [blk1] in
  let blk2 = blk2
             |> mk_call (Label.direct (Term.tid blk3))
               (Label.direct (Term.tid call_sub)) in
  let blk3 = blk3 |> mk_def z (Bil.var y) in
  let main_sub = mk_sub [blk2; blk3] in
  let env = Pre.mk_env ~target:test_tgt ctx var_gen
      ~subs:(Seq.of_list [main_sub; call_sub])
      ~specs:[Pre.spec_inline @@ Seq.singleton call_sub]
  in
  let sub_called = Option.value_exn (call_tid |> Env.get_called env) in
  let post = Bool.mk_and ctx [
      Bool.mk_eq ctx (mk_z3_expr env Bil.(var x + one)) (mk_z3_expr env (Bil.var z));
      Bool.mk_const_s ctx sub_called]
             |> Constr.mk_goal "x + 1 = z && sub_called"
             |> Constr.mk_constr
  in
  let pre, _ = Pre.visit_sub env post main_sub in
  let fmtr = (Sub.to_string main_sub) ^ (Sub.to_string call_sub) in
  assert_z3_result test_ctx env fmtr post pre Z3.Solver.UNSATISFIABLE


let test_call_8 (test_ctx : test_ctxt) : unit =
  let ctx = Env.mk_ctx () in
  let var_gen = Env.mk_var_gen () in
  let call_tid = Tid.create () in
  Tid.set_name call_tid "call_sub";
  let blk1 = Blk.create () in
  let blk2 = Blk.create () in
  let blk3 = Blk.create () in
  let x = Var.create "x" reg32_t in
  let y = Var.create "y" reg32_t in
  let z = Var.create "z" reg32_t in
  let call_in = Var.create "call_in" reg32_t in
  let call_out = Var.create "call_out" reg32_t in
  let args = [Bap.Std.Arg.create ~intent:Bap.Std.In call_in (Bil.var x);
              Bap.Std.Arg.create ~intent:Bap.Std.Out call_out (Bil.var y)] in
  let blk1 = blk1 |> mk_def y Bil.(var x + one) in
  let call_sub = mk_sub ~args ~tid:call_tid ~name:"call_sub" [blk1] in
  let blk2 = blk2
             |> mk_call (Label.direct (Term.tid blk3))
               (Label.direct (Term.tid call_sub)) in
  let blk3 = blk3 |> mk_def z (Bil.var y) in
  let main_sub = mk_sub [blk2; blk3] in
  let env = Pre.mk_env ~target:test_tgt ctx var_gen  ~subs:(Seq.of_list [main_sub; call_sub]) in
  let sub_called = Option.value_exn (call_tid |> Env.get_called env) in
  let post = Bool.mk_and ctx [
      Bool.mk_eq ctx (mk_z3_expr env Bil.(var x + one)) (mk_z3_expr env (Bil.var z));
      Bool.mk_const_s ctx sub_called]
             |> Constr.mk_goal "x + 1 = z && sub_called"
             |> Constr.mk_constr
  in
  let pre, _ = Pre.visit_sub env post main_sub in
  let fmtr = (Sub.to_string main_sub) ^ (Sub.to_string call_sub) in
  assert_z3_result test_ctx env fmtr post pre Z3.Solver.SATISFIABLE

let test_call_9 (test_ctx : test_ctxt) : unit =
  let ctx = Env.mk_ctx () in
  let var_gen = Env.mk_var_gen () in
  let call1_tid = Tid.create () in
  Tid.set_name call1_tid "call1_sub";
  let call2_tid = Tid.create () in
  Tid.set_name call2_tid "call2_sub";
  let blk1 = Blk.create () in
  let blk1' = Blk.create () in
  let blk2 = Blk.create () in
  let blk_main = Blk.create () in
  let blk_main' = Blk.create () in
  let x = Var.create "x" reg32_t in
  let y = Var.create "y" reg32_t in
  let z = Var.create "z" reg32_t in
  let blk2 = blk2 |> mk_def z Bil.(var y + one) in
  let call2_sub = mk_sub ~tid:call2_tid ~name:"call2_sub" [blk2] in
  let blk1 = blk1
             |> mk_def y Bil.(var x + one)
             |> mk_call (Label.direct (Term.tid blk1'))
               (Label.direct (Term.tid call2_sub))
  in
  let call1_sub = mk_sub ~tid:call1_tid ~name:"call1_sub" [blk1; blk1'] in
  let blk_main = blk_main
                 |> mk_call (Label.direct (Term.tid blk_main'))
                   (Label.direct (Term.tid call1_sub)) in
  let main_sub = mk_sub [blk_main; blk_main'] in
  let env = Pre.mk_env ~target:test_tgt ctx var_gen
      ~subs:(Seq.of_list [main_sub; call1_sub; call2_sub])
      ~specs:[Pre.spec_inline @@ Seq.of_list [call1_sub; call2_sub]]
  in
  let sub1_called = Option.value_exn (call1_tid |> Env.get_called env) in
  let sub2_called = Option.value_exn (call2_tid |> Env.get_called env) in
  let post = Bool.mk_and ctx [
      Bool.mk_eq ctx (mk_z3_expr env Bil.(var x + two)) (mk_z3_expr env (Bil.var z));
      Bool.mk_const_s ctx sub1_called;
      Bool.mk_const_s ctx sub2_called]
             |> Constr.mk_goal "x + 2 = z && sub1_called && sub2_called"
             |> Constr.mk_constr
  in
  let pre, _ = Pre.visit_sub env post main_sub in
  let fmtr = (Sub.to_string main_sub) ^ (Sub.to_string call1_sub) ^ (Sub.to_string call2_sub) in
  assert_z3_result test_ctx env fmtr post pre Z3.Solver.UNSATISFIABLE

let test_call_10 (test_ctx : test_ctxt) : unit =
  let ctx = Env.mk_ctx () in
  let var_gen = Env.mk_var_gen () in
  let call1_tid = Tid.create () in
  Tid.set_name call1_tid "call1_sub";
  let call2_tid = Tid.create () in
  Tid.set_name call2_tid "call2_sub";
  let blk1 = Blk.create () in
  let blk1' = Blk.create () in
  let blk2 = Blk.create () in
  let blk_main = Blk.create () in
  let blk_main' = Blk.create () in
  let x = Var.create "x" reg32_t in
  let y = Var.create "y" reg32_t in
  let z = Var.create "z" reg32_t in
  let blk2 = blk2 |> mk_def z Bil.(var y + one) in
  let call2_sub = mk_sub ~tid:call2_tid ~name:"call2_sub" [blk2] in
  let blk1 = blk1
             |> mk_def y Bil.(var x + one)
             |> mk_call (Label.direct (Term.tid blk1'))
               (Label.direct (Term.tid call2_sub))
  in
  let call1_sub = mk_sub ~tid:call1_tid ~name:"call1_sub" [blk1; blk1'] in
  let blk_main = blk_main
                 |> mk_call (Label.direct (Term.tid blk_main'))
                   (Label.direct (Term.tid call1_sub)) in
  let main_sub = mk_sub [blk_main; blk_main'] in
  let env = Pre.mk_env ~target:test_tgt ctx var_gen
      ~subs:(Seq.of_list [main_sub; call1_sub; call2_sub])
      ~specs:[Pre.spec_inline @@ Seq.singleton call1_sub]
  in
  let sub1_called = Option.value_exn (call1_tid |> Env.get_called env) in
  let sub2_called = Option.value_exn (call2_tid |> Env.get_called env) in
  let post = Bool.mk_and ctx [
      Bool.mk_eq ctx (mk_z3_expr env Bil.(var x + two)) (mk_z3_expr env (Bil.var z));
      Bool.mk_const_s ctx sub1_called;
      Bool.mk_const_s ctx sub2_called]
             |> Constr.mk_goal "x + 2 = z && sub1_called && sub2_called"
             |> Constr.mk_constr
  in
  let pre, _ = Pre.visit_sub env post main_sub in
  let fmtr = (Sub.to_string main_sub) ^ (Sub.to_string call1_sub) ^ (Sub.to_string call2_sub) in
  assert_z3_result test_ctx env fmtr post pre Z3.Solver.SATISFIABLE

let test_int_1 (test_ctx : test_ctxt) : unit =
  let ctx = Env.mk_ctx () in
  let var_gen = Env.mk_var_gen () in
  let blk1 = Blk.create () in
  let blk2 = Blk.create () in
  let ret_var = Var.create "ret" reg32_t in
  let blk1 = blk1
             |> mk_def ret_var zero
             |> mk_int 0x0 blk2
  in
  let main_sub = mk_sub [blk1; blk2] in
  let env = Pre.mk_env ~target:test_tgt ctx var_gen ~subs:(Seq.of_list [main_sub]) in
  let post = Bool.mk_eq ctx (mk_z3_expr env (Bil.var ret_var)) (mk_z3_expr env zero)
             |> Constr.mk_goal "ret = 0"
             |> Constr.mk_constr
  in
  let pre, _ = Pre.visit_sub env post main_sub in
  assert_z3_result test_ctx env (Sub.to_string main_sub) post pre Z3.Solver.UNSATISFIABLE


let test_loop_1 (test_ctx : test_ctxt) : unit =
  let ctx = Env.mk_ctx () in
  let var_gen = Env.mk_var_gen () in
  let env = Pre.mk_env ~target:test_tgt ctx var_gen  in
  let x = Var.create "x" reg32_t in
  let y = Var.create "y" reg32_t in
  let a = Var.create "a" reg32_t in
  let b = Var.create "b" reg32_t in
  let x_y = Bil.( var x + var y) in
  let a_b = Bil.( var a + var b) in
  let sub = Bil.(
      [
        x := var a;
        y := var b;
        while_ (lnot (var y <= zero) )
          [
            x := var x + one;
            y := var y - one;
          ]
      ]
    ) |> bil_to_sub
  in

  let post = Bool.mk_eq ctx (mk_z3_expr env x_y) (mk_z3_expr env a_b)
             |> Constr.mk_goal "x + y = a + b"
             |> Constr.mk_constr
  in
  let pre, _ = Pre.visit_sub env post sub in
  assert_z3_result test_ctx env (Sub.to_string sub) post pre Z3.Solver.UNSATISFIABLE


let test_loop_2 (test_ctx : test_ctxt) : unit =
  let ctx = Env.mk_ctx () in
  let var_gen = Env.mk_var_gen () in
  let env = Pre.mk_env ~target:test_tgt ctx var_gen in
  let x = Var.create "x" reg32_t in
  let y = Var.create "y" reg32_t in
  let sub = Bil.(
      [
        x := zero;
        y := i32 5;
        while_ ( var y > zero )
          [
            x := var x + one;
            y := var y - one;
          ]
      ]
    ) |> bil_to_sub
  in
  let post = Bool.mk_eq ctx (mk_z3_var env x) (BV.mk_numeral ctx "5" 32)
             |> Constr.mk_goal "x = 5"
             |> Constr.mk_constr
  in
  let pre, _ = Pre.visit_sub env post sub in
  assert_z3_result test_ctx env (Sub.to_string sub) post pre Z3.Solver.UNSATISFIABLE


let test_loop_3 (test_ctx : test_ctxt) : unit =
  let ctx = Env.mk_ctx () in
  let var_gen = Env.mk_var_gen () in
  let env = Pre.mk_env ~target:test_tgt ctx var_gen  in
  let x = Var.create "x" reg32_t in
  let y = Var.create "y" reg32_t in
  let sub = Bil.(
      [
        x := zero;
        y := i32 7;
        while_ ( var y > zero )
          [
            x := var x + one;
            y := var y - one;
          ]
      ]
    ) |> bil_to_sub
  in
  let post = Bool.mk_eq ctx (mk_z3_var env x) (BV.mk_numeral ctx "7" 32)
             |> Constr.mk_goal "x = 7"
             |> Constr.mk_constr
  in
  let pre, _ = Pre.visit_sub env post sub in
  assert_z3_result test_ctx env (Sub.to_string sub) post pre Z3.Solver.SATISFIABLE


let test_loop_4 (test_ctx : test_ctxt) : unit =
  let ctx = Env.mk_ctx () in
  let var_gen = Env.mk_var_gen () in
<<<<<<< HEAD
  let loop_handler = Pre.init_loop_handler 1 Tid.Map.empty in
  let env = Pre.mk_env ~loop_handler ctx var_gen in
=======
  let env = Pre.mk_env ~target:test_tgt ~num_loop_unroll:1 ctx var_gen in
>>>>>>> 334523cb
  let x = Var.create "x" reg32_t in
  let y = Var.create "y" reg32_t in
  let sub = Bil.(
      [
        x := zero;
        y := i32 2;
        while_ ( var y > zero )
          [
            x := var x + one;
            y := var y - one;
          ]
      ]
    ) |> bil_to_sub
  in
  let post = Bool.mk_eq ctx (mk_z3_var env x) (BV.mk_numeral ctx "2" 32)
             |> Constr.mk_goal "x = 2"
             |> Constr.mk_constr
  in
  let pre, _ = Pre.visit_sub env post sub in
  assert_z3_result test_ctx env (Sub.to_string sub) post pre Z3.Solver.UNSATISFIABLE


let test_loop_5 (test_ctx : test_ctxt) : unit =
  let ctx = Env.mk_ctx () in
  let var_gen = Env.mk_var_gen () in
<<<<<<< HEAD
  let loop_handler = Pre.init_loop_handler 1 Tid.Map.empty in
  let env = Pre.mk_env ctx var_gen ~loop_handler in
=======
  let env = Pre.mk_env ~target:test_tgt ctx var_gen ~num_loop_unroll:1 in
>>>>>>> 334523cb
  let x = Var.create "x" reg32_t in
  let y = Var.create "y" reg32_t in
  let sub = Bil.(
      [
        x := zero;
        y := i32 1;
        while_ ( var y > zero )
          [
            x := var x + one;
            y := var y - one;
          ];
        x := var x + i32 2;
      ]
    ) |> bil_to_sub
  in
  let post = Bool.mk_eq ctx (mk_z3_var env x) (BV.mk_numeral ctx "3" 32)
             |> Constr.mk_goal "x = 3"
             |> Constr.mk_constr
  in
  let pre, _ = Pre.visit_sub env post sub in
  assert_z3_result test_ctx env (Sub.to_string sub) post pre Z3.Solver.UNSATISFIABLE


let test_loop_6 (test_ctx : test_ctxt) : unit =
  let ctx = Env.mk_ctx () in
  let var_gen = Env.mk_var_gen () in
<<<<<<< HEAD
  let loop_handler = Pre.init_loop_handler 1 Tid.Map.empty in
  let env = Pre.mk_env ctx var_gen ~loop_handler in
=======
  let env = Pre.mk_env ~target:test_tgt ctx var_gen ~num_loop_unroll:1 in
>>>>>>> 334523cb
  let x = Var.create "x" reg32_t in
  let y = Var.create "y" reg32_t in
  let start = Blk.create () in
  let loop_header = Blk.create () in
  let loop_body = Blk.create () in
  let exit = Blk.create () in
  let start = start
              |> mk_def x zero
              |> mk_def y (i32 1)
              |> mk_jmp loop_header
  in
  let loop_header = loop_header
                    |> mk_cond Bil.((zero < var y)) loop_body exit
  in
  let loop_body = loop_body
                  |> mk_def x Bil.(var x + one)
                  |> mk_def y Bil.(var y - one)
                  |> mk_jmp loop_header
  in
  let exit = exit
             |> mk_def x Bil.(var x + i32 2)
  in
  let sub = mk_sub [start; loop_header; loop_body; exit] in
  let post = Bool.mk_eq ctx (mk_z3_var env x) (BV.mk_numeral ctx "3" 32)
             |> Constr.mk_goal "x = 3"
             |> Constr.mk_constr
  in
  let pre, _ = Pre.visit_sub env post sub in
  assert_z3_result test_ctx env (Sub.to_string sub) post pre Z3.Solver.UNSATISFIABLE


let test_loop_invariant_1 (test_ctx : test_ctxt) : unit =
  let ctx = Env.mk_ctx () in
  let var_gen = Env.mk_var_gen () in
  let x = Var.create "x" reg32_t in
  let y = Var.create "y" reg32_t in
  let start = Blk.create () in
  let loop_header = Blk.create () in
  let loop_body = Blk.create () in
  let exit = Blk.create () in
  let start = start
              |> mk_def x zero
              |> mk_def y (i32 5)
              |> mk_jmp loop_header
  in
  let loop_header = loop_header
                    |> mk_cond Bil.(var x < i32 5) loop_body exit
  in
  let loop_body = loop_body
                  |> mk_def x Bil.(var x + one)
                  |> mk_def y Bil.(var y - one)
                  |> mk_jmp loop_header
  in
  let sub = mk_sub [start; loop_header; loop_body; exit] in
  let tid = Term.tid loop_header in
  let invariant = "(assert (and (= (bvadd x y) #x00000005) (bvuge y #x00000000) (bvule x #x00000005)))" in
  let loop_invariant = Tid.Map.of_alist_exn [(tid, invariant)] in
  let loop_handler = Pre.init_loop_handler 0 loop_invariant in
  let env = Pre.mk_env ctx var_gen ~loop_handler in
  let post = Bool.mk_eq ctx (mk_z3_var env x) (BV.mk_numeral ctx "5" 32)
             |> Constr.mk_goal "x = 5"
             |> Constr.mk_constr
  in
  let _, env = Pre.init_vars (Var.Set.of_list [x; y]) env in
  let pre, env = Pre.visit_sub env post sub in
  assert_z3_result test_ctx env (Sub.to_string sub) post pre Z3.Solver.UNSATISFIABLE


let test_loop_invariant_2 (test_ctx : test_ctxt) : unit =
  let ctx = Env.mk_ctx () in
  let var_gen = Env.mk_var_gen () in
  let x = Var.create "x" reg32_t in
  let y = Var.create "y" reg32_t in
  let start = Blk.create () in
  let loop_header = Blk.create () in
  let loop_body = Blk.create () in
  let exit = Blk.create () in
  let start = start
              |> mk_def x zero
              |> mk_def y (i32 5)
              |> mk_jmp loop_header
  in
  let loop_header = loop_header
                    |> mk_cond Bil.(var x < i32 5) loop_body exit
  in
  let loop_body = loop_body
                  |> mk_def x Bil.(var x + one)
                  |> mk_def y Bil.(var y - one)
                  |> mk_jmp loop_header
  in
  let sub = mk_sub [start; loop_header; loop_body; exit] in
  let tid = Term.tid loop_header in
  let invariant = "(assert (= (bvadd x y) #x00000005))" in
  let loop_invariant = Tid.Map.of_alist_exn [(tid, invariant)] in
  let loop_handler = Pre.init_loop_handler 0 loop_invariant in
  let env = Pre.mk_env ctx var_gen ~loop_handler in
  let post = Bool.mk_eq ctx (mk_z3_var env x) (BV.mk_numeral ctx "5" 32)
             |> Constr.mk_goal "x = 5"
             |> Constr.mk_constr
  in
  let _, env = Pre.init_vars (Var.Set.of_list [x; y]) env in
  let pre, env = Pre.visit_sub env post sub in
  assert_z3_result test_ctx env (Sub.to_string sub) post pre Z3.Solver.SATISFIABLE


let loop_header_tid (sub : Sub.t) : Tid.t list =
  let graph = Sub.to_cfg sub in
  let enter_edge kind e tids =
    match kind with
    | `Back ->
      let tid = e |> Graphs.Ir.Edge.dst |> Graphs.Ir.Node.label |> Term.tid in
      tid :: tids
    | _ -> tids
  in
  Graphlib.Std.Graphlib.depth_first_search (module Graphs.Ir) ~enter_edge
    ~init:[] graph


let test_loop_invariant_3 (test_ctx : test_ctxt) : unit =
  let ctx = Env.mk_ctx () in
  let var_gen = Env.mk_var_gen () in
  let x = Var.create "x" reg32_t in
  let y = Var.create "y" reg32_t in
  let sub = Bil.(
      [
        x := zero;
        y := i32 5;
        while_ ( var x < i32 5 )
          [
            x := var x + one;
            y := var y - one;
          ];
      ]
    ) |> bil_to_sub
  in
  let tid = List.hd_exn @@ loop_header_tid sub in
  let invariant = "(assert (= (bvadd x y) #x00000005))" in
  let loop_invariant = Tid.Map.of_alist_exn [(tid, invariant)] in
  let loop_handler = Pre.init_loop_handler 0 loop_invariant in
  let env = Pre.mk_env ctx var_gen ~loop_handler in
  let post = Bool.mk_eq ctx (mk_z3_var env x) (BV.mk_numeral ctx "5" 32)
             |> Constr.mk_goal "x = 5"
             |> Constr.mk_constr
  in
  let _, env = Pre.init_vars (Var.Set.of_list [x; y]) env in
  let pre, env = Pre.visit_sub env post sub in
  assert_z3_result test_ctx env (Sub.to_string sub) post pre Z3.Solver.SATISFIABLE


let test_loop_invariant_4 (test_ctx : test_ctxt) : unit =
  let ctx = Env.mk_ctx () in
  let var_gen = Env.mk_var_gen () in
  let x = Var.create "x" reg32_t in
  let y = Var.create "y" reg32_t in
  let sub = Bil.(
      [
        x := zero;
        y := i32 5;
        while_ ( var x < i32 5 )
          [
            x := var x + one;
            y := var y - one;
          ];
      ]
    ) |> bil_to_sub
  in
  let tid = List.hd_exn @@ loop_header_tid sub in
  let invariant = "(assert (and (= (bvadd x y) #x00000005) (bvuge y #x00000000) (bvule x #x00000005)))" in
  let loop_invariant = Tid.Map.of_alist_exn [(tid, invariant)] in
  let loop_handler = Pre.init_loop_handler 0 loop_invariant in
  let env = Pre.mk_env ctx var_gen ~loop_handler in
  let post = Bool.mk_eq ctx (mk_z3_var env x) (BV.mk_numeral ctx "5" 32)
             |> Constr.mk_goal "x = 5"
             |> Constr.mk_constr
  in
  let _, env = Pre.init_vars (Var.Set.of_list [x; y]) env in
  let pre, env = Pre.visit_sub env post sub in
  assert_z3_result test_ctx env (Sub.to_string sub) post pre Z3.Solver.UNSATISFIABLE


(* This test add flags to the loop condition. *)
let test_loop_invariant_5 (test_ctx : test_ctxt) : unit =
  let ctx = Env.mk_ctx () in
  let var_gen = Env.mk_var_gen () in
  let x = Var.create "x" reg32_t in
  let y = Var.create "y" reg32_t in
  let tmp = Var.create ~is_virtual:true "tmp" bool_t in
  let start = Blk.create () in
  let loop_header = Blk.create () in
  let loop_body = Blk.create () in
  let exit = Blk.create () in
  let start =
    start
    |> mk_def x zero
    |> mk_def y (i32 5)
    |> mk_jmp loop_header
  in
  let loop_header =
    loop_header
    |> mk_def tmp Bil.(var x < i32 5)
    |> mk_cond Bil.(var tmp) loop_body exit
  in
  let loop_body =
    loop_body
    |> mk_def x Bil.(var x + one)
    |> mk_def y Bil.(var y - one)
    |> mk_jmp loop_header
  in
  let sub = mk_sub [start; loop_header; loop_body; exit] in
  let tid = Term.tid loop_header in
  let invariant = "(assert (and (= (bvadd x y) #x00000005) (bvuge y #x00000000) (bvule x #x00000005)))" in
  let loop_invariant = Tid.Map.of_alist_exn [(tid, invariant)] in
  let loop_handler = Pre.init_loop_handler 0 loop_invariant in
  let env = Pre.mk_env ctx var_gen ~loop_handler in
  let post = Bool.mk_eq ctx (mk_z3_var env x) (BV.mk_numeral ctx "5" 32)
             |> Constr.mk_goal "x = 5"
             |> Constr.mk_constr
  in
  let _, env = Pre.init_vars (Var.Set.of_list [x; y]) env in
  let pre, env = Pre.visit_sub env post sub in
  assert_z3_result test_ctx env (Sub.to_string sub) post pre Z3.Solver.UNSATISFIABLE


let test_loop_invariant_6 (test_ctx : test_ctxt) : unit =
  let ctx = Env.mk_ctx () in
  let var_gen = Env.mk_var_gen () in
  let x = Var.create "x" reg32_t in
  let y = Var.create "y" reg32_t in
  let sub = Bil.(
      [
        x := zero;
        y := i32 5;
        while_ ( var x < i32 5 )
          [
            x := var x + one;
            y := var y - one;
          ];
        while_ ( var y < i32 3 )
          [
            y := var y + one;
            x := var x - one;
          ]
      ]
    ) |> bil_to_sub
  in
  let tids = loop_header_tid sub in
  let inv1 = "(assert (and (= (bvadd x y) #x00000005) (bvuge y #x00000000) (bvule x #x00000005)))" in
  let inv2 = "(assert (and (= (bvadd x y) #x00000005) (bvuge x #x00000000) (bvule y #x00000003)))" in
  let invariants = [inv1; inv2] in
  let loop_invariant =
    List.fold2_exn tids invariants ~init:Tid.Map.empty ~f:(fun map tid inv ->
        Tid.Map.set map ~key:tid ~data:inv) in
  let loop_handler = Pre.init_loop_handler 0 loop_invariant in
  let env = Pre.mk_env ctx var_gen ~loop_handler in
  let post = Bool.mk_eq ctx (mk_z3_var env y) (BV.mk_numeral ctx "3" 32)
             |> Constr.mk_goal "x = 5"
             |> Constr.mk_constr
  in
  let _, env = Pre.init_vars (Var.Set.of_list [x; y]) env in
  let pre, env = Pre.visit_sub env post sub in
  assert_z3_result test_ctx env (Sub.to_string sub) post pre Z3.Solver.UNSATISFIABLE


(* Currently only testing expressions that evaluate to immediates. *)
let eval_to_int (exp : exp) : int =
  match Exp.eval exp with
  | Bil.Imm word -> Word.to_int_exn word
  | Bil.Mem _ -> assert false
  | Bil.Bot -> assert false


let test_cast (width_orig : int) (width_cast : int) (value : int)
    (cast : Bil.cast) (test_ctx : test_ctxt) : unit =
  let ctx = Env.mk_ctx () in
  let var_gen = Env.mk_var_gen () in
  let env = Pre.mk_env ~target:test_tgt ctx var_gen  in
  let bil_var = Bil.int @@ Word.of_int value ~width:width_orig in
  let bil_cast = Bil.cast cast width_cast bil_var in
  let z3_var = Expr.simplify (mk_z3_expr env bil_var) None in
  let z3_cast = Expr.simplify (mk_z3_expr env bil_cast) None in
  let sort_var = Expr.get_sort z3_var in
  let sort_cast = Expr.get_sort z3_cast in
  let bil_var' = eval_to_int bil_var in
  let bil_cast' = eval_to_int bil_cast in
  assert_equal ~ctxt:test_ctx ~cmp:Expr.equal ~printer:Expr.to_string
    z3_var (Expr.mk_numeral_int ctx bil_var' sort_var);
  assert_equal ~ctxt:test_ctx ~cmp:Expr.equal ~printer:Expr.to_string
    z3_cast (Expr.mk_numeral_int ctx bil_cast' sort_cast);
  assert_equal ~ctxt:test_ctx ~printer:string_of_int width_orig (BV.get_size sort_var);
  assert_equal ~ctxt:test_ctx ~printer:string_of_int width_cast (BV.get_size sort_cast)


let test_shift_bitwidth (test_ctx : test_ctxt) : unit =
  let ctx = Env.mk_ctx () in
  let var_gen = Env.mk_var_gen () in
  let x = Var.create "x" reg32_t in
  let y = Var.create "y" reg32_t in
  let two = Bil.int @@ Word.of_int ~width:2 2 in
  let sub = Bil.(
      [
        x := i32 0x3fffffff;
        y := var x lsl two;
        y := var y lsr two;
      ]
    ) |> bil_to_sub
  in
  let env = Pre.mk_env ~target:test_tgt ctx var_gen ~subs:(Seq.singleton sub) in
  let post =
    Bool.mk_eq ctx (mk_z3_var env x) (mk_z3_var env y)
    |> Constr.mk_goal "x = y"
    |> Constr.mk_constr
  in
  let pre, _ = Pre.visit_sub env post sub in
  assert_z3_result test_ctx env (Sub.to_string sub) post pre Z3.Solver.UNSATISFIABLE


let test_exp_cond_1 (test_ctx : test_ctxt) : unit =
  let ctx = Env.mk_ctx () in
  let var_gen = Env.mk_var_gen () in
  let env = Pre.mk_env ~target:test_tgt ctx var_gen  ~exp_conds:[Pre.non_null_load_vc] in
  let blk = Blk.create () in
  let addr = Var.create "addr" reg32_t in
  let mem = Var.create "mem" (mem32_t `r8) in
  let x = Var.create "x" reg8_t in
  let load = Bil.load ~mem:(Bil.var mem) ~addr:(Bil.var addr) BigEndian `r8 in
  let blk = blk |> mk_def x load in
  let post = true_constr ctx in
  let pre, _ = Pre.visit_block env post blk in
  assert_z3_result test_ctx env (Blk.to_string blk) post pre Z3.Solver.SATISFIABLE


let test_exp_cond_2 (test_ctx : test_ctxt) : unit =
  let ctx = Env.mk_ctx () in
  let var_gen = Env.mk_var_gen () in
  let env = Pre.mk_env ~target:test_tgt ctx var_gen  ~exp_conds:[Pre.non_null_load_vc] in
  let blk = Blk.create () in
  let addr = Var.create "addr" reg32_t in
  let mem = Var.create "mem" (mem32_t `r8) in
  let x = Var.create "x" reg8_t in
  let load = Bil.load ~mem:(Bil.var mem) ~addr:(Bil.var addr) BigEndian `r8 in
  let blk = blk
            |> mk_def addr (Bil.int @@ Word.of_int 0x40000000 ~width:32)
            |> mk_def x load in
  let post = true_constr ctx in
  let pre, _ = Pre.visit_block env post blk in
  assert_z3_result test_ctx env (Blk.to_string blk) post pre Z3.Solver.UNSATISFIABLE


let test_subroutine_8 (test_ctx : test_ctxt) : unit =
  let ctx = Env.mk_ctx () in
  let var_gen = Env.mk_var_gen () in
  let env = Pre.mk_env ~target:test_tgt ctx var_gen  ~exp_conds:[Pre.non_null_load_assert] in
  let mem = Var.create "mem" (mem32_t `r32) in
  let loc = Var.create "loc" reg32_t in
  let read = Bil.(load ~mem:(var mem) ~addr:(var loc) LittleEndian `r32) in
  let sub = Bil.([if_ (read = i32 12)[][]]) |> bil_to_sub in
  let post = Bool.mk_distinct ctx [(mk_z3_var env loc); (BV.mk_numeral ctx "0" 32)]
             |> Constr.mk_goal "loc <> 0"
             |> Constr.mk_constr
  in
  let pre, _ = Pre. visit_sub env post sub in
  assert_z3_result test_ctx env (Sub.to_string sub) post pre Z3.Solver.UNSATISFIABLE


let test_branches_1 (test_ctx : test_ctxt) : unit =
  let ctx = Env.mk_ctx () in
  let var_gen = Env.mk_var_gen () in
  let x = Var.create "x" reg32_t in
  let y = Var.create "y" reg32_t in
  let z = Var.create "z" reg32_t in
  let cond_x = Bil.(var x = i32 2) in
  let cond_y = Bil.(var y = i32 3) in
  let cond_z = Bil.(var z = i32 4) in
  let sub = Bil.(
      [ if_ (cond_x)
          [ if_ (cond_y)
              [ if_ (cond_z)
                  []
                  []
              ]
              []
          ]
          []
      ]
    ) |> bil_to_sub
  in
  let jmp_spec = fun env post _ jmp ->
    let jump_cond cond = Pre.bv_to_bool (mk_z3_expr env cond) ctx 1 in
    let jump_pre =
      match Jmp.kind jmp with
      | Goto (Direct tid) -> Option.value (Env.get_precondition env tid) ~default:post
      | _ -> assert false
    in
    if Jmp.equal jmp (find_jump sub cond_x) then
      Some (Constr.mk_ite jmp (jump_cond cond_x) jump_pre (true_constr ctx), env)
    else if Jmp.equal jmp (find_jump sub cond_y) then
      Some (Constr.mk_ite jmp (jump_cond cond_y) jump_pre (true_constr ctx), env)
    else if Jmp.equal jmp (find_jump sub cond_z) then
      Some (Constr.mk_ite jmp (jump_cond cond_z) (false_constr ctx) (true_constr ctx), env)
    else
      None
  in
  let env = Pre.mk_env ~target:test_tgt ctx var_gen  ~jmp_spec ~subs:(Seq.singleton sub) in
  let post = true_constr ctx in
  let pre, _ = Pre.visit_sub env post sub in
  assert_z3_result test_ctx env (Sub.to_string sub) post pre Z3.Solver.SATISFIABLE


let test_jmp_spec_reach_1 (test_ctx : test_ctxt) : unit =
  let ctx = Env.mk_ctx () in
  let var_gen = Env.mk_var_gen () in
  let x = Var.create "x" reg32_t in
  let y = Var.create "y" reg32_t in
  let z = Var.create "z" reg32_t in
  let cond_x = Bil.(var x = i32 2) in
  let cond_y = Bil.(var y = i32 3) in
  let cond_z = Bil.(var z = i32 4) in
  let sub = Bil.(
      [ if_ (cond_x)
          [ if_ (cond_y)
              [ if_ (cond_z)
                  []
                  []
              ]
              []
          ]
          []
      ]
    ) |> bil_to_sub
  in
  let jmp_spec =
    Jmp.Map.empty
    |> Jmp.Map.set ~key:(find_jump sub cond_x) ~data:true
    |> Jmp.Map.set ~key:(find_jump sub cond_y) ~data:true
    |> Jmp.Map.set ~key:(find_jump sub cond_z) ~data:false
    |> Pre.jmp_spec_reach
  in
  let env = Pre.mk_env ~target:test_tgt ctx var_gen  ~jmp_spec ~subs:(Seq.singleton sub) in
  let post = true_constr ctx in
  let pre, _ = Pre.visit_sub env post sub in
  let solver = Z3.Solver.mk_simple_solver ctx in
  let result = Pre.check ~refute:false solver ctx pre in
  assert_equal ~ctxt:test_ctx ~printer:Z3.Solver.string_of_status
    Z3.Solver.SATISFIABLE result;
  let model = Constr.get_model_exn solver in
  assert_equal ~ctxt:test_ctx ~printer:Expr.to_string
    (jump_taken ctx) (cond_x |> mk_z3_expr env |> Constr.eval_model_exn model);
  assert_equal ~ctxt:test_ctx ~printer:Expr.to_string
    (jump_taken ctx) (cond_y |> mk_z3_expr env |> Constr.eval_model_exn model);
  assert_equal ~ctxt:test_ctx ~printer:Expr.to_string
    (jump_not_taken ctx) (cond_z |> mk_z3_expr env |> Constr.eval_model_exn model)


let test_jmp_spec_reach_2 (test_ctx : test_ctxt) : unit =
  let ctx = Env.mk_ctx () in
  let var_gen = Env.mk_var_gen () in
  let x = Var.create "x" reg32_t in
  let y = Var.create "y" reg32_t in
  let cond_x = Bil.(var x = i32 2) in
  let cond_y = Bil.(var y = i32 3) in
  let cond_unsat = Bil.(var x + var y <> i32 5) in
  let sub = Bil.(
      [ if_ (cond_x)
          [ if_ (cond_y)
              [ if_ (cond_unsat)
                  []
                  []
              ]
              []
          ]
          []
      ]
    ) |> bil_to_sub
  in
  let jmp_spec =
    Jmp.Map.empty
    |> Jmp.Map.set ~key:(find_jump sub cond_x) ~data:true
    |> Jmp.Map.set ~key:(find_jump sub cond_y) ~data:true
    |> Jmp.Map.set ~key:(find_jump sub cond_unsat) ~data:true
    |> Pre.jmp_spec_reach
  in
  let env = Pre.mk_env ~target:test_tgt ctx var_gen  ~jmp_spec ~subs:(Seq.singleton sub) in
  let post = true_constr ctx in
  let pre, _ = Pre.visit_sub env post sub in
  let solver = Z3.Solver.mk_simple_solver ctx in
  let result = Pre.check ~refute:false solver ctx pre in
  assert_equal ~ctxt:test_ctx ~printer:Z3.Solver.string_of_status
    Z3.Solver.UNSATISFIABLE result


let test_exclude_1 (test_ctx : test_ctxt) : unit =
  let ctx = Env.mk_ctx () in
  let solver = Z3.Solver.mk_simple_solver ctx in
  let var = BV.mk_const_s ctx "x" 32 in
  let value = BV.mk_numeral ctx "0" 32 in
  let pre = Bool.mk_eq ctx var value
            |> Constr.mk_goal "x = 0"
            |> Constr.mk_constr
  in
  assert_equal ~ctxt:test_ctx ~printer:Z3.Solver.string_of_status
    Z3.Solver.SATISFIABLE (Pre.check solver ctx pre);
  assert_equal ~ctxt:test_ctx ~printer:Z3.Solver.string_of_status
    Z3.Solver.SATISFIABLE (Pre.exclude solver ctx ~var:var ~pre:pre);
  let model = Constr.get_model_exn solver in
  let regs = model
             |> Z3.Model.get_decls
             |> List.map ~f:(fun v -> Z3.FuncDecl.apply v [])
             |> List.map ~f:(Constr.eval_model_exn model)
  in
  List.iter regs ~f:(fun v ->
      assert_bool "Variable's value was not properly excluded from the model"
        (not (Expr.equal v value)))


let test_get_vars_1 (test_ctx : test_ctxt) : unit =
  let rdi = Var.create "RDI" reg64_t in
  let rsi = Var.create "RSI" reg64_t in
  let rdx = Var.create "RDX" reg64_t in
  let rcx = Var.create "RCX" reg64_t in
  let r8 = Var.create "R8" reg64_t in
  let r9 = Var.create "R9" reg64_t in
  let x = Var.create "x" reg64_t in
  let sub = Bil.(
      [
        x := i64 1;
      ]
    ) |> bil_to_sub
  in
  let ctx = Env.mk_ctx () in
  let var_gen = Env.mk_var_gen () in
  let env = Pre.mk_env ~target:test_tgt ctx var_gen ~use_fun_input_regs:true in
  let vars = Pre.vars_from_sub env sub in
  assert_equal ~ctxt:test_ctx ~cmp:Var.Set.equal
    ~printer:(fun v -> v |> Var.Set.to_list |> List.to_string ~f:Var.to_string)
    (Var.Set.of_list [rdi; rsi; rdx; rcx; r8; r9; x]) vars


let test_get_vars_2 (test_ctx : test_ctxt) : unit =
  let x = Var.create "x" reg64_t in
  let sub = Bil.(
      [
        x := i64 1;
      ]
    ) |> bil_to_sub
  in
  let ctx = Env.mk_ctx () in
  let var_gen = Env.mk_var_gen () in
  let env = Pre.mk_env ~target:test_tgt ctx var_gen ~use_fun_input_regs:false in
  let vars = Pre.vars_from_sub env sub in
  assert_equal ~ctxt:test_ctx ~cmp:Var.Set.equal
    ~printer:(fun v -> v |> Var.Set.to_list |> List.to_string ~f:Var.to_string)
    (Var.Set.of_list [x]) vars


let test_get_vars_inline_1 (test_ctx : test_ctxt) : unit =
  let x = Var.create "x" reg64_t in
  let y = Var.create "y" reg64_t in
  let loc = Var.create "loc" reg64_t in
  let mem = Var.create "mem" (mem64_t `r64) in
  let sub = Bil.(
      [
        mem := (store ~mem:(var mem) ~addr:(var loc) (var x) LittleEndian `r64)
      ]
    ) |> bil_to_sub in
  let main_sub = Bil.(
      [
        y := i64 2;
        Bil_to_bir.call sub reg64_t
      ]
    ) |> bil_to_sub
  in
  let ctx = Env.mk_ctx () in
  let var_gen = Env.mk_var_gen () in
  let env = Pre.mk_env ~target:test_tgt ctx var_gen ~use_fun_input_regs:false
      ~specs:[Pre.spec_inline @@ Seq.singleton sub]
      ~subs:(Seq.of_list [main_sub; sub]) in
  let vars = Pre.vars_from_sub env main_sub in
  assert_equal ~ctxt:test_ctx ~cmp:Var.Set.equal
    ~printer:(fun v -> v |> Var.Set.to_list |> List.to_string ~f:Var.to_string)
    (Var.Set.of_list [x; y; loc; mem]) vars


let test_output_vars_1 (test_ctx : test_ctxt) : unit =
  let x = Var.create "x" reg32_t in
  let y = Var.create "y" reg32_t in
  let z = Var.create "z" reg32_t in
  let sub = Bil.(
      [
        x := i32 1;
        y := i32 2;
        z := i32 3;
      ]
    ) |> bil_to_sub
  in
  let ctx = Env.mk_ctx () in
  let var_gen = Env.mk_var_gen () in
  let env = Pre.mk_env ~target:test_tgt ctx var_gen in
  let vars = Pre.set_of_reg_names env sub ["x"; "y"; "z"] in
  assert_equal ~ctxt:test_ctx ~cmp:Var.Set.equal
    ~printer:(fun v -> v |> Var.Set.to_list |> List.to_string ~f:Var.to_string)
    (Var.Set.of_list [x; y; z]) vars


let test_output_vars_2 (test_ctx : test_ctxt) : unit =
  let x = Var.create "x" reg32_t in
  let y = Var.create "y" reg32_t in
  let sub = Bil.(
      [
        x := i32 1;
        y := i32 2;
      ]
    ) |> bil_to_sub
  in
  let ctx = Env.mk_ctx () in
  let var_gen = Env.mk_var_gen () in
  let env = Pre.mk_env ~target:test_tgt ctx var_gen in
  let vars = Pre.set_of_reg_names env sub ["x"; "y"; "z"] in
  assert_equal ~ctxt:test_ctx ~cmp:Var.Set.equal
    ~printer:(fun v -> v |> Var.Set.to_list |> List.to_string ~f:Var.to_string)
    (Var.Set.of_list [x; y]) vars


(* x := x + 1
   Post: x == init_x + 1 *)
let test_init_vars_1 (test_ctx : test_ctxt) : unit =
  let ctx = Env.mk_ctx () in
  let var_gen = Env.mk_var_gen () in
  let x = Var.create "x" reg32_t in
  let sub = Bil.([ x := var x + i32 1; ]) |> bil_to_sub in
  let env = Pre.mk_env ~target:test_tgt ctx var_gen ~subs:(Seq.singleton sub) in
  let z3_x, env = Env.get_var env x in
  let init_x, env = Env.mk_init_var env x in
  let post =
    Bool.mk_eq ctx z3_x (BV.mk_add ctx init_x (BV.mk_numeral ctx "1" 32))
    |> Constr.mk_goal "x == init_x + 1"
    |> Constr.mk_constr
  in
  let pre, _ = Pre.visit_sub env post sub in
  let hyp =
    Bool.mk_eq ctx z3_x init_x
    |> Constr.mk_goal "x == init_x"
    |> Constr.mk_constr
  in
  let goal = Constr.mk_clause [hyp] [pre] in
  assert_z3_result test_ctx env (Sub.to_string sub) post goal Z3.Solver.UNSATISFIABLE


(* x := x + 1
   Post: x == init_x + 2 *)
let test_init_vars_2 (test_ctx : test_ctxt) : unit =
  let ctx = Env.mk_ctx () in
  let var_gen = Env.mk_var_gen () in
  let x = Var.create "x" reg32_t in
  let sub = Bil.([ x := var x + i32 1; ]) |> bil_to_sub in
  let env = Pre.mk_env ~target:test_tgt ctx var_gen ~subs:(Seq.singleton sub) in
  let z3_x, env = Env.get_var env x in
  let init_x, env = Env.mk_init_var env x in
  let post =
    Bool.mk_eq ctx z3_x (BV.mk_add ctx init_x (BV.mk_numeral ctx "2" 32))
    |> Constr.mk_goal "x == init_x + 2"
    |> Constr.mk_constr
  in
  let pre, _ = Pre.visit_sub env post sub in
  let hyp =
    Bool.mk_eq ctx z3_x init_x
    |> Constr.mk_goal "x == init_x"
    |> Constr.mk_constr
  in
  let goal = Constr.mk_clause [hyp] [pre] in
  assert_z3_result test_ctx env (Sub.to_string sub) post goal Z3.Solver.SATISFIABLE

let test_user_func_spec (test_ctx : test_ctxt) : unit =
  let x = Var.create "x" reg64_t in
  let y = Var.create "y" reg64_t in
  let var_gen = Env.mk_var_gen () in
  (* let loc = Var.create "loc" reg64_t in *)
  (* let mem = Var.create "mem" (mem64_t `r64) in *)
  let sub = Bil.(
      [
        x := var x + i64 2
      ]
    ) |> bil_to_sub in
  let main_sub = Bil.(
      [
        y := i64 2;
        Bil_to_bir.call sub reg64_t;
      ]
    ) |> bil_to_sub
  in
  let ctx = Env.mk_ctx () in
  let sub_pre : string =  "(assert true)" in
  let sub_post : string = "(assert (= x (bvadd init_x #x0000000000000002)))" in
  let sub_name : string = Sub.name sub in
  let env = Pre.mk_env ~target:test_tgt ctx var_gen ~use_fun_input_regs:false
      ~specs:[Pre.user_func_spec ~sub_name:sub_name ~sub_pre:sub_pre ~sub_post:sub_post]
      ~subs:(Seq.of_list [main_sub; sub]) in
  let z3_x, env = Env.get_var env x in
  let init_x, env = Env.mk_init_var env x in
  let post =
    Bool.mk_eq ctx z3_x (BV.mk_add ctx init_x (BV.mk_numeral ctx "2" 64))
    |> Constr.mk_goal "x == init_x + 2"
    |> Constr.mk_constr
  in
  let pre, _ = Pre.visit_sub env post main_sub in
  let hyp =
    Bool.mk_eq ctx z3_x init_x
    |> Constr.mk_goal "x == init_x"
    |> Constr.mk_constr
  in
  let goal = Constr.mk_clause [hyp] [pre] in
  assert_z3_result test_ctx env (Sub.to_string main_sub) post goal Z3.Solver.UNSATISFIABLE

let suite = [
  "Empty Block" >:: test_empty_block;
  "Assign SSA block: y = x+1; Post: y == x+1" >:: test_assign_1;
  "Assign SSA block: y = x+1; Post: y == x" >:: test_assign_2;
  "Assign SSA block: y = x; x = x+1; Post: y == x-1" >:: test_assign_3;
  "Read/Write Little Endian: m = m[addr, el] <- x; y = m[addr, el]; Post: y == x" >:: test_read_write_1;
  "Read/Write Big Endian: m = m[addr, el] <- x; y = m[addr, el]; Post: y == x" >:: test_read_write_2;
  "Read/Write Mismatched Endian: m = m[addr, el] <- x; y = m[addr, el]; Post: y == x" >:: test_read_write_3;
  "Read/Write Mismatched Endian: m = m[addr, el] <- x; y = m[addr, el]; Post: y == x" >:: test_read_write_4;
  "Bit Shifting Logical: y = x; y = y << 2; y = y >> 2; Post: x == y" >:: test_bit_shift_1;
  "Bit Shifting Logical Overflow: y = x; y = y << 2; y = y >> 2; Post: x == y" >:: test_bit_shift_2;
  "Bit Shifting Arithmetic: y = x; y = y << 2; y = y ~>> 2; Post: x == y" >:: test_bit_ashift_1;
  "Bit Shifting Arithmetic Overflow: y = x; y = y << 2; y = y ~>> 2; Post: x == y" >:: test_bit_ashift_2;
  "Ite Assign: y = if x < 0x40 then x << 2 ~>> 2 else x" >:: test_ite_assign_1;

  "Subroutine: \n\
   bl: when x < 0xA goto b2; goto b3; \n\
   b2: y = x+1; goto b4; \n\
   b3: y = x-1; goto b4; \n\
   b4: z = y;" >:: test_subroutine_1;
  "Subroutine: \n\
   bl: when x < 0xA goto b2; goto b3; \n\
   b2: y = x+1; goto b4; \n\
   b3: y = x-1; goto b4; \n\
   b4: z = y; \n \
   but using the smt-lib parser for the postcondition" >:: test_subroutine_1_2;
  "Ends with two blocks: \n\
   b1: when x < 0 goto b2; goto b3; \n\
   b2: x = y; \n\
   b3: x = z;" >:: test_subroutine_3;
  "Starts with two blocks: \n\
   b1: x = y; goto b3; \n\
   b2: x = z; goto b3; \n\
   b3: w = x;" >:: test_subroutine_4;
  "Call function: \n\
   b1: x = y; call b4 with return b2; \n\
   b2: x = x + 1; goto b3 \n\
   b3: z = x; \n\
   b4: noop;" >:: test_subroutine_5;
  "Assert fail label: \n\
   b1: call @__assert_fail with return b2; \n\
   b2: noop;" >:: test_subroutine_6;
  "Assert fail BIL: \n\
   b1: call @__assert_fail with no return; \
  " >:: test_subroutine_7;
  "Assert loc <> 0:\n\
   if mem[loc] = 12 then else; \
   //using the \"assume non-null\" generator" >:: test_subroutine_8;
  "Call fail: \n\
  " >:: test_call_1;
  "Call vars with spec_arg_terms: \n\
  " >:: test_call_2;
  "Call vars with spec_rax_out: \n\
  " >:: test_call_3;
  "Call vars with spec_default: \n\
  " >:: test_call_4;
  "Call vars: fun not called: \n\
  " >:: test_call_5;
  "Call vars with branches: \n\
  " >:: test_call_6;
  "Test call with function inlining UNSAT: \n\
  " >:: test_call_7;
  "Test call with disabling function inlining SAT: \n\
  " >:: test_call_8;
  "Test call with nested function inlining UNSAT: \n\
  " >:: test_call_9;
  "Test call with nested function inlining SAT (don't inline everything): \n\
  " >:: test_call_10;
  "Interrupt 0x0: \n\
  " >:: test_int_1;
  "Loop: \n\
   b1: x = a; y = b; goto b2; \n\
   b2: x = x + 1; y = y - 1; when y <= 0 goto b3; goto b2; \n\
   b3:" >:: test_loop_1;
  "Loop: \n\
   b1: x = 0; y = 5; goto b2; \n\
   b2: x = x + 1; y = y - 1; when y <= 0 goto b3; goto b2; \n\
   b3:" >:: test_loop_2;
  "Loop: \n\
   b1: x = 0; y = 6; goto b2; \n\
   b2: x = x + 1; y = y - 1; when y <= 0 goto b3; goto b2; \n\
   b3:" >:: test_loop_3;
  "Loop: \n\
   b1: x = 0; y = 2; goto b2; \n\
   b2: x = x + 1; y = y - 1; when y <= 0 goto b3; goto b2; \n\
   b3:" >:: test_loop_4;
  "Loop: \n\
   b1: x = 0; y = 1; goto b2; \n\
   b2: x = x + 1; y = y - 1; when y <= 0 goto b3; goto b2; \n\
   b3: x = x + 2;" >:: test_skip "This test currently fails!" test_loop_5;
  "Loop: \n\
   b1: x = 0; y = 5; goto b2; \n\
   b2: x = x + 1; y = y - 1; when y > 0 goto b2; goto b3; \n\
   b3: x = x + 2" >:: test_loop_6;

  "Loop invariant UNSAT: \n\
   b1: x = 0; y = 5; goto b2; \n\
   b2: x = x + 1; y = y - 1; when x < 5 goto b2; goto b3; \n\
   b3:" >:: test_loop_invariant_1;
  "Loop invariant SAT: \n\
   b1: x = 0; y = 5; goto b2; \n\
   b2: x = x + 1; y = y - 1; when x < 5 goto b2; goto b3; \n\
   b3:" >:: test_loop_invariant_2;
  "Loop invariant BIL UNSAT: \n\
   b1: x = 0; y = 5; goto b2; \n\
   b2: x = x + 1; y = y - 1; when x < 5 goto b2; goto b3; \n\
   b3:" >:: test_loop_invariant_3;
  "Loop invariant BIL SAT: \n\
   b1: x = 0; y = 5; goto b2; \n\
   b2: x = x + 1; y = y - 1; when x < 5 goto b2; goto b3; \n\
   b3:" >:: test_loop_invariant_4;
  "Loop invariant UNSAT: \n\
   b1: x = 0; y = 5; goto b2; \n\
   b2: x = x + 1; y = y - 1; tmp = x < 5; when tmp goto b2; goto b3; \n\
   b3:" >:: test_loop_invariant_5;
  "Loop invariant: Two loops UNSAT: \n\
   b1: x = 0; y = 5; goto b2; \n\
   b2: x = x + 1; y = y - 1; when x < 5 goto b2; goto b3; \n\
   b3: y = y + 1; x = x - 1; when y < 3 goto b3; goto b4; \n\
   b4:" >:: test_loop_invariant_6;

  "Read NULL; SAT:\n\
   x = mem[addr];" >:: test_exp_cond_1;
  "Read NULL; UNSAT:\n\
   addr = 0x40000000;\
   x = mem[addr];" >:: test_exp_cond_2;

  "Signed: Bitwidth 3 -> 8; Value 6 -> -2" >:: test_cast 3 8 6 Bil.SIGNED;
  "Unsigned: Bitwidth 3 -> 8; Value 6 -> 6" >:: test_cast 3 8 6 Bil.UNSIGNED;
  "High: Bitwidth 8 -> 5; Value: 238 -> 29" >:: test_cast 8 5 238 Bil.HIGH;
  "Low: Bitwidth 8 -> 5; Value: 238 -> 14" >:: test_cast 8 5 238 Bil.LOW;

  "Test Shift Bitwidth" >:: test_shift_bitwidth;

  "Test branches" >:: test_branches_1;
  "Test jmp_spec_reach SAT" >:: test_jmp_spec_reach_1;
  "Test jmp_spec_reach UNSAT" >:: test_jmp_spec_reach_2;

  "Test exclude" >:: test_exclude_1;

  "Use fun input registers in get_vars" >:: test_get_vars_1;
  "Don't use fun input registers in get_vars" >:: test_get_vars_2;
  "Collect vars from inlined functions" >:: test_get_vars_inline_1;

  "Test get output variables by name" >:: test_output_vars_1;
  "z not in subroutine" >:: test_output_vars_2;

  "Compare init and current vals of var: UNSAT" >:: test_init_vars_1;
  "Compare init and current vals of var: SAT" >:: test_init_vars_2;
  "Test user specified subroutine specs" >:: test_user_func_spec;
]<|MERGE_RESOLUTION|>--- conflicted
+++ resolved
@@ -961,12 +961,8 @@
 let test_loop_4 (test_ctx : test_ctxt) : unit =
   let ctx = Env.mk_ctx () in
   let var_gen = Env.mk_var_gen () in
-<<<<<<< HEAD
   let loop_handler = Pre.init_loop_handler 1 Tid.Map.empty in
-  let env = Pre.mk_env ~loop_handler ctx var_gen in
-=======
-  let env = Pre.mk_env ~target:test_tgt ~num_loop_unroll:1 ctx var_gen in
->>>>>>> 334523cb
+  let env = Pre.mk_env ~target:test_tgt ~loop_handler ctx var_gen in
   let x = Var.create "x" reg32_t in
   let y = Var.create "y" reg32_t in
   let sub = Bil.(
@@ -992,12 +988,8 @@
 let test_loop_5 (test_ctx : test_ctxt) : unit =
   let ctx = Env.mk_ctx () in
   let var_gen = Env.mk_var_gen () in
-<<<<<<< HEAD
   let loop_handler = Pre.init_loop_handler 1 Tid.Map.empty in
-  let env = Pre.mk_env ctx var_gen ~loop_handler in
-=======
-  let env = Pre.mk_env ~target:test_tgt ctx var_gen ~num_loop_unroll:1 in
->>>>>>> 334523cb
+  let env = Pre.mk_env ~target:test_tgt ~loop_handler ctx var_gen in
   let x = Var.create "x" reg32_t in
   let y = Var.create "y" reg32_t in
   let sub = Bil.(
@@ -1024,12 +1016,8 @@
 let test_loop_6 (test_ctx : test_ctxt) : unit =
   let ctx = Env.mk_ctx () in
   let var_gen = Env.mk_var_gen () in
-<<<<<<< HEAD
   let loop_handler = Pre.init_loop_handler 1 Tid.Map.empty in
-  let env = Pre.mk_env ctx var_gen ~loop_handler in
-=======
-  let env = Pre.mk_env ~target:test_tgt ctx var_gen ~num_loop_unroll:1 in
->>>>>>> 334523cb
+  let env = Pre.mk_env ~target:test_tgt ~loop_handler ctx var_gen in
   let x = Var.create "x" reg32_t in
   let y = Var.create "y" reg32_t in
   let start = Blk.create () in
@@ -1088,7 +1076,7 @@
   let invariant = "(assert (and (= (bvadd x y) #x00000005) (bvuge y #x00000000) (bvule x #x00000005)))" in
   let loop_invariant = Tid.Map.of_alist_exn [(tid, invariant)] in
   let loop_handler = Pre.init_loop_handler 0 loop_invariant in
-  let env = Pre.mk_env ctx var_gen ~loop_handler in
+  let env = Pre.mk_env ~target:test_tgt ~loop_handler ctx var_gen in
   let post = Bool.mk_eq ctx (mk_z3_var env x) (BV.mk_numeral ctx "5" 32)
              |> Constr.mk_goal "x = 5"
              |> Constr.mk_constr
@@ -1125,7 +1113,7 @@
   let invariant = "(assert (= (bvadd x y) #x00000005))" in
   let loop_invariant = Tid.Map.of_alist_exn [(tid, invariant)] in
   let loop_handler = Pre.init_loop_handler 0 loop_invariant in
-  let env = Pre.mk_env ctx var_gen ~loop_handler in
+  let env = Pre.mk_env ~target:test_tgt ~loop_handler ctx var_gen in
   let post = Bool.mk_eq ctx (mk_z3_var env x) (BV.mk_numeral ctx "5" 32)
              |> Constr.mk_goal "x = 5"
              |> Constr.mk_constr
@@ -1169,7 +1157,7 @@
   let invariant = "(assert (= (bvadd x y) #x00000005))" in
   let loop_invariant = Tid.Map.of_alist_exn [(tid, invariant)] in
   let loop_handler = Pre.init_loop_handler 0 loop_invariant in
-  let env = Pre.mk_env ctx var_gen ~loop_handler in
+  let env = Pre.mk_env ~target:test_tgt ~loop_handler ctx var_gen in
   let post = Bool.mk_eq ctx (mk_z3_var env x) (BV.mk_numeral ctx "5" 32)
              |> Constr.mk_goal "x = 5"
              |> Constr.mk_constr
@@ -1200,7 +1188,7 @@
   let invariant = "(assert (and (= (bvadd x y) #x00000005) (bvuge y #x00000000) (bvule x #x00000005)))" in
   let loop_invariant = Tid.Map.of_alist_exn [(tid, invariant)] in
   let loop_handler = Pre.init_loop_handler 0 loop_invariant in
-  let env = Pre.mk_env ctx var_gen ~loop_handler in
+  let env = Pre.mk_env ~target:test_tgt ~loop_handler ctx var_gen in
   let post = Bool.mk_eq ctx (mk_z3_var env x) (BV.mk_numeral ctx "5" 32)
              |> Constr.mk_goal "x = 5"
              |> Constr.mk_constr
@@ -1243,7 +1231,7 @@
   let invariant = "(assert (and (= (bvadd x y) #x00000005) (bvuge y #x00000000) (bvule x #x00000005)))" in
   let loop_invariant = Tid.Map.of_alist_exn [(tid, invariant)] in
   let loop_handler = Pre.init_loop_handler 0 loop_invariant in
-  let env = Pre.mk_env ctx var_gen ~loop_handler in
+  let env = Pre.mk_env ~target:test_tgt ~loop_handler ctx var_gen in
   let post = Bool.mk_eq ctx (mk_z3_var env x) (BV.mk_numeral ctx "5" 32)
              |> Constr.mk_goal "x = 5"
              |> Constr.mk_constr
@@ -1283,7 +1271,7 @@
     List.fold2_exn tids invariants ~init:Tid.Map.empty ~f:(fun map tid inv ->
         Tid.Map.set map ~key:tid ~data:inv) in
   let loop_handler = Pre.init_loop_handler 0 loop_invariant in
-  let env = Pre.mk_env ctx var_gen ~loop_handler in
+  let env = Pre.mk_env ~target:test_tgt ~loop_handler ctx var_gen in
   let post = Bool.mk_eq ctx (mk_z3_var env y) (BV.mk_numeral ctx "3" 32)
              |> Constr.mk_goal "x = 5"
              |> Constr.mk_constr
