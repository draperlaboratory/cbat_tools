(***************************************************************************)
(*                                                                         *)
(*  Copyright (C) 2018/2019 The Charles Stark Draper Laboratory, Inc.      *)
(*                                                                         *)
(*  This file is provided under the license found in the LICENSE file in   *)
(*  the top-level directory of this project.                               *)
(*                                                                         *)
(*  This work is funded in part by ONR/NAWC Contract N6833518C0107.  Its   *)
(*  content does not necessarily reflect the position or policy of the US  *)
(*  Government and no official endorsement should be inferred.             *)
(*                                                                         *)
(***************************************************************************)

open !Core_kernel
open Bap_main
open Bap_wp

module Params = Run_parameters
module Utils = Wp_utils

<<<<<<< HEAD
open Params

(* Error for when the user specifies 0 or more than 2 files to analyze. *)
type Extension.Error.t += Unsupported_file_count of string

(* Contains information about the precondition and the subroutines from
   the analysis to be printed out. *)
type combined_pre =
  | Single of {
      pre : Constr.t;
      orig : Env.t * Sub.t
    }
  | Comparative of {
      pre : Constr.t;
      orig : Env.t * Sub.t;
      modif : Env.t * Sub.t
    }

(* If an offset is specified, generates a function of the address of a memory
   read in the original binary to the address plus an offset in the modified
   binary. *)
let get_mem_offsets (ctx : Z3.context) (p : Params.t) (syms_orig : Symbol.t list)
    (syms_mod : Symbol.t list) : Constr.z3_expr -> Constr.z3_expr =
  if p.mem_offset then
    Symbol.offset_constraint ~orig:syms_orig ~modif:syms_mod ctx
  else
    fun addr -> addr

(* Rewrites the concrete addresses in the modified subroutine to match those
   of the original subroutine. *)
let rewrite_addresses (p : Params.t) (syms_orig : Symbol.t list)
    (syms_mod : Symbol.t list) (sub : Sub.t) : Sub.t =
  if p.rewrite_addresses then
    Symbol.rewrite_addresses ~orig:syms_orig ~modif:syms_mod sub
  else
    sub

(* Generate the exp_conds for the original binary based on the flags passed in
   from the CLI. Generating the memory offsets requires the environment of
   the modified binary. *)
let exp_conds_orig (p : Params.t) (env_mod : Env.t) (syms_orig : Symbol.t list)
    (syms_mod : Symbol.t list) : Env.exp_cond list =
  let ctx = Env.get_context env_mod in
  let offsets =
    get_mem_offsets ctx p syms_orig syms_mod
    |> Pre.mem_read_offsets env_mod
  in
  let null_derefs =
    if p.check_null_derefs then
      [Pre.non_null_load_assert; Pre.non_null_store_assert]
    else []
  in
  let invalid_derefs =
    if p.check_invalid_derefs then
      [Pre.valid_load_assert; Pre.valid_store_assert]
    else []
  in
  offsets :: null_derefs @ invalid_derefs

(* Generate the exp_conds for the modified binary based on the flags passed in
   from the CLI. *)
let exp_conds_mod (p : Params.t) : Env.exp_cond list =
  let null_derefs =
    if p.check_null_derefs then
      [Pre.non_null_load_vc; Pre.non_null_store_vc]
    else []
  in
  let invalid_derefs =
    if p.check_invalid_derefs then
      [Pre.valid_load_vc; Pre.valid_store_vc]
    else []
  in
  null_derefs @ invalid_derefs

(* Determine if the user added a user_func_spec. If so, parse the string and
   apply the components to make a func_spec *)
let parse_user_func_spec (p : Params.t) : (Sub.t -> Theory.target -> Env.fun_spec option) =
  match p.user_func_spec with
    Some (name,pre,post) -> Pre.user_func_spec ~sub_name:name ~sub_pre:pre ~sub_post:post
  | _ -> Pre.user_func_spec ~sub_name:"" ~sub_pre:"" ~sub_post:""

(* Determine which function specs to use in WP. *)
let fun_specs (p : Params.t) (to_inline : Sub.t Seq.t)
  : (Sub.t -> Theory.target -> Env.fun_spec option) list =
  let default = [
    Pre.spec_verifier_assume;
    Pre.spec_verifier_nondet;
    Pre.spec_empty;
    Pre.spec_chaos_caller_saved
  ] in
  let user_func_spec = [parse_user_func_spec p] in
  let trip_asserts = if p.trip_asserts then [Pre.spec_verifier_error] else [] in
  let inline = [Pre.spec_inline to_inline] in
  let specs =
    if List.is_empty p.fun_specs then
      default
    else
      List.map p.fun_specs ~f:Utils.spec_of_name
  in
  user_func_spec @ trip_asserts @ inline @ specs

(* If the compare_func_calls flag is set, add the property for comparative
   analysis. *)
let func_calls (flag : bool) : (Comp.comparator * Comp.comparator) option =
  if flag then
    Some Comp.compare_subs_fun
  else
    None

(* If the user specifies registers' post values to compare, add the property:
   if all registers between the two binaries are equal to each other at the
   beginning of a subroutine's execution, the specified registers should have
   the same post values. *)
let post_reg_values
    ~orig:(sub1, env1 : Sub.t * Env.t)
    ~modif:(sub2, env2 : Sub.t * Env.t)
    (reg_names : string list)
  : (Comp.comparator * Comp.comparator) option =
  if List.is_empty reg_names then
    None
  else begin
    let all_regs = Var.Set.union
        (Pre.get_vars env1 sub1) (Pre.get_vars env2 sub2) in
    let post_regs = Var.Set.union
        (Pre.set_of_reg_names env1 sub1 reg_names)
        (Pre.set_of_reg_names env2 sub2 reg_names) in
    debug "Pre register vals: %s%!" (Utils.varset_to_string all_regs);
    debug "Post register vals: %s%!" (Utils.varset_to_string post_regs);
    Some (Comp.compare_subs_eq ~pre_regs:all_regs ~post_regs:post_regs)
  end

(* Parses the user's smtlib queries for use in comparative analysis. *)
let smtlib
    ~precond:(precond : string)
    ~postcond:(postcond : string)
  : (Comp.comparator * Comp.comparator) option =
  if String.is_empty precond && String.is_empty postcond then
    None
  else
    Some (Comp.compare_subs_smtlib ~smtlib_hyp:precond ~smtlib_post:postcond)

(* obtain a set of general purpose registers
 * based on their string names and architecture. *)
let create_vars (l : string list) (env : Env.t) : Bap.Std.Var.Set.t =
  let gprs = Env.get_gprs env
  in
  List.map l
    ~f:(fun var_name ->
        let var = Bap.Std.Var.Set.find gprs
            ~f:(fun var -> String.equal var_name (Var.name var)) in
        match var with
        | Some r -> r
        | None ->
          Printf.sprintf
            "Could not find %s in the set of general purpose registers"
            var_name
          |> failwith
      )
  |> Bap.Std.Var.Set.of_list

(* Returns a set of comparators that provide the constraint that
   the pointer registers are treated as pointers. *)
let gen_pointer_flag_comparators
    (l : string list) (env1 : Env.t)
    (env2 : Env.t) (pointer_env1_vars : Var.t List.t)
    (pointer_env2_vars : Var.t List.t)
  : (Comp.comparator * Comp.comparator) option =
  if List.length l = 0 then None
  else
    let regs_orig = List.filter_map pointer_env1_vars ~f:(fun var -> Env.get_init_var env1 var) in
    let regs_mod = List.filter_map pointer_env2_vars ~f:(fun var -> Env.get_init_var env2 var) in
    let pre_conds = Pre.construct_pointer_constraint regs_orig env1
        (Some regs_mod) (Some env2) in
    let ctx = Env.get_context env1 in
    let post_conds = Constr.trivial ctx in
    Some (Comp.compare_subs_constraints ~pre_conds ~post_conds)

(* If we are rewriting addresses, we can equate the two memory arrays. *)
let mem_eq (rewrite_addrs : bool) : (Comp.comparator * Comp.comparator) option =
  if rewrite_addrs then
    Some Compare.compare_subs_mem_eq
  else
    None

(* Returns a list of postconditions and a list of hypotheses based on the
   flags set from the command line. *)
let comparators_of_flags
    ~orig:(sub1, env1 : Sub.t * Env.t)
    ~modif:(sub2, env2 : Sub.t * Env.t)
    (p : Params.t)
    (pointer_env1_vars : Var.t List.t)
    (pointer_env2_vars : Var.t List.t)
  : Comp.comparator list * Comp.comparator list =
  let comps = [
    Some Comp.compare_subs_sp;
    func_calls p.compare_func_calls;
    post_reg_values p.compare_post_reg_values
      ~orig:(sub1, env1) ~modif:(sub2, env2);
    smtlib ~precond:p.precond ~postcond:p.postcond;
    gen_pointer_flag_comparators p.pointer_reg_list
      env1 env2 pointer_env1_vars pointer_env2_vars;
    mem_eq p.rewrite_addresses
  ] |> List.filter_opt
  in
  let comps =
    if List.is_empty comps then
      [Comp.compare_subs_empty_post]
    else
      comps
  in
  List.unzip comps

(* Runs a single binary analysis. *)
let single (bap_ctx : ctxt) (z3_ctx : Z3.context) (var_gen : Env.var_gen)
    (p : Params.t) (file : string) : combined_pre =
  let prog, target = Utils.read_program bap_ctx
      ~loader:Utils.loader ~filepath:file in
  let subs = Term.enum sub_t prog in
  let main_sub = Utils.find_func_err subs p.func in
  let to_inline = Utils.match_inline p.inline subs in
  let specs = fun_specs p to_inline in
  let exp_conds = exp_conds_mod p in
  let stack_range = Utils.update_stack ~base:p.stack_base ~size:p.stack_size in
  let loop_invariant =
    Params.parse_loop_invariant p.loop_invariant main_sub
    |> Pre.loop_invariant_checker
  in
  let env = Pre.mk_env z3_ctx var_gen
      ~subs
      ~target
      ~specs
      ~smtlib_compat:(Option.is_some p.ext_solver_path)
      ~use_fun_input_regs:p.use_fun_input_regs
      ~exp_conds
      ~stack_range
      ~loop_handlers:[loop_invariant]
  in
  let true_constr = Constr.trivial z3_ctx in
  let vars = Pre.get_vars env main_sub in
  let vars_pointer_reg = create_vars p.pointer_reg_list env in
  let hyps, env = Pre.init_vars (Var.Set.union vars vars_pointer_reg) env in
  let hyps = (Pre.set_sp_range env) :: hyps in
  let hyps =
    (* short circuit to avoid extraneous "&& true" constraint *)
    if List.length p.pointer_reg_list > 0
    then
      let z3_exprs = List.filter_map (Bap.Std.Var.Set.to_list vars_pointer_reg)
          ~f:(fun var -> Env.get_init_var env var) in
      (Pre.construct_pointer_constraint z3_exprs env None None) :: hyps
    else hyps in
  let post =
    if String.is_empty p.postcond then
      true_constr
    else
      Z3_utils.mk_smtlib2_single env p.postcond
  in
  let pre, env = Pre.visit_sub env post main_sub in
  let precond_from_flag = Z3_utils.mk_smtlib2_single env p.precond in
  let pre = Constr.mk_clause [precond_from_flag;] [pre] in
  let pre = Constr.mk_clause hyps [pre] in
  if List.mem p.show "bir" ~equal:String.equal then
    Printf.printf "\nSub:\n%s\n%!" (Sub.to_string main_sub);
  Single { pre = pre; orig = env, main_sub}

(* Runs a comparative analysis. *)
let comparative (bap_ctx : ctxt) (z3_ctx : Z3.context) (var_gen : Env.var_gen)
    (p : Params.t) (file1 : string) (file2 : string) : combined_pre =
  let prog1, target1 = Utils.read_program bap_ctx
      ~loader:Utils.loader ~filepath:file1 in
  let prog2, target2 = Utils.read_program bap_ctx
      ~loader:Utils.loader ~filepath:file2 in
  let syms1 = Symbol.get_symbols file1 in
  let syms2 = Symbol.get_symbols file2 in
  let subs1 = Term.enum sub_t prog1 in
  let subs2 = Term.enum sub_t prog2 in
  let main_sub1 = Utils.find_func_err subs1 p.func in
  let main_sub2 =
    Utils.get_mod_func_name p.func p.func_name_map
    |> Option.value ~default:p.func
    |> Utils.find_func_err subs2
    |> rewrite_addresses p syms1 syms2
  in
  let stack_range = Utils.update_stack ~base:p.stack_base ~size:p.stack_size in
  let env2, pointer_vars_2 =
    let to_inline2 = Utils.match_inline p.inline subs2 in
    let specs2 = fun_specs p to_inline2 in
    let exp_conds2 = exp_conds_mod p in
    let func_name_map =
      Utils.mk_func_name_map ~orig:subs1 ~modif:subs2 p.func_name_map in
    let env2 = Pre.mk_env z3_ctx var_gen
        ~subs:subs2
        ~target:target2
        ~specs:specs2
        ~smtlib_compat:(Option.is_some p.ext_solver_path)
        ~use_fun_input_regs:p.use_fun_input_regs
        ~exp_conds:exp_conds2
        ~stack_range
        ~func_name_map
    in
    let env2 = Env.set_freshen env2 true in
    let vars_sub = Pre.get_vars env2 main_sub2 in
    let vars_pointer_reg = create_vars p.pointer_reg_list env2 in
    let _, env2 = Pre.init_vars (Var.Set.union vars_sub vars_pointer_reg) env2 in
    env2, vars_pointer_reg
  in
  let env1, pointer_vars_1 =
    let to_inline1 = Utils.match_inline p.inline subs1 in
    let specs1 = fun_specs p to_inline1 in
    let exp_conds1 = exp_conds_orig p env2 syms1 syms2 in
    let env1 = Pre.mk_env z3_ctx var_gen
        ~subs:subs1
        ~target:target1
        ~specs:specs1
        ~smtlib_compat:(Option.is_some p.ext_solver_path)
        ~use_fun_input_regs:p.use_fun_input_regs
        ~exp_conds:exp_conds1
        ~stack_range
    in
    let vars_sub = Pre.get_vars env1 main_sub1 in
    let vars_pointer_reg = create_vars p.pointer_reg_list env1 in
    let _, env1 = Pre.init_vars (Var.Set.union vars_sub vars_pointer_reg) env1 in
    (*(Bap.Std.Var.Set.union vars_sub vars_pointer_reg |> Bap.Std.Var.Set.union sp) env1 in*)
    env1, vars_pointer_reg
  in
  let posts, hyps =
    comparators_of_flags ~orig:(main_sub1, env1) ~modif:(main_sub2, env2) p
      (pointer_vars_1 |> Bap.Std.Var.Set.to_list)
      (pointer_vars_2 |> Bap.Std.Var.Set.to_list)
  in
  let pre, env1, env2 =
    Comp.compare_subs ~postconds:posts ~hyps:hyps
      ~original:(main_sub1, env1) ~modified:(main_sub2, env2)
  in
  if List.mem p.show "bir" ~equal:String.equal then
    Printf.printf "\nComparing\n\n%s\nand\n\n%s\n%!"
      (Sub.to_string main_sub1) (Sub.to_string main_sub2);
  Comparative { pre = pre; orig = (env1, main_sub1); modif = (env2, main_sub2) }

let check_pre (p : Params.t) (ctx : Z3.context) (cp : combined_pre)
  : (unit, error) result =
  let solver = Z3.Solver.mk_solver ctx None in
  let pre = match cp with
    | Single cp -> cp.pre
    | Comparative cp -> cp.pre
  in
  if (List.mem p.debug "constraint-stats" ~equal:(String.equal)) then
    Constr.print_stats pre;
  let debug_eval =
    (List.mem p.debug "eval-constraint-stats" ~equal:(String.equal)) in
  let result = match p.ext_solver_path with
    | None -> Pre.check ~print_constr:p.show ~debug:debug_eval solver ctx pre
    | Some ext_solver_path ->
      let declsyms = match cp with
        | Single cp -> Z3_utils.get_decls_and_symbols (fst cp.orig)
        | Comparative cp ->
          let declsyms_orig = Z3_utils.get_decls_and_symbols (fst cp.orig) in
          let declsyms_modif = Z3_utils.get_decls_and_symbols (fst cp.modif) in
          List.append declsyms_orig declsyms_modif
      in
      Pre.check ~print_constr:p.show ~debug:debug_eval ~ext_solver:(ext_solver_path, declsyms)
        solver ctx pre
  in
  if (List.mem p.debug "z3-solver-stats" ~equal:(String.equal)) then
    Printf.printf "Showing solver statistics : \n %s \n %!" (
      Z3.Statistics.to_string (Z3.Solver.get_statistics solver));
  let env = match cp with
    | Single cp -> fst cp.orig
    | Comparative cp -> fst cp.modif
  in
  Utils.output_to_gdb ~filename:p.gdb_output ~func:p.func solver result env;
  Utils.output_to_bildb ~filename:p.bildb_output solver result env;
  let () = match cp with
    | Single cp ->   Output.print_result solver result cp.pre ~orig:cp.orig
                       ~modif:cp.orig ~show:p.show;
    | Comparative cp ->  Output.print_result solver result cp.pre ~orig:cp.orig
                           ~modif:cp.modif ~show:p.show;
  in
  Ok ()
=======
>>>>>>> 2f8fffcb

(* Entrypoint for the WP analysis. *)
let run (p : Params.t) (files : string list) (bap_ctx : ctxt)
  : (unit, error) result =
  (* Unbundle the input file into its loaded program *)
  let mk_input file =
    let prog, tgt =
      Utils.read_program
        bap_ctx
        ~loader:Utils.loader
        ~filepath:file
    in
    Runner.{
      program = prog;
      target = tgt;
      filename = file;
    }
  in
  let input_list = List.map files ~f:mk_input in
  Runner.run p input_list |> Result.map ~f:(fun _ -> ())<|MERGE_RESOLUTION|>--- conflicted
+++ resolved
@@ -18,388 +18,6 @@
 module Params = Run_parameters
 module Utils = Wp_utils
 
-<<<<<<< HEAD
-open Params
-
-(* Error for when the user specifies 0 or more than 2 files to analyze. *)
-type Extension.Error.t += Unsupported_file_count of string
-
-(* Contains information about the precondition and the subroutines from
-   the analysis to be printed out. *)
-type combined_pre =
-  | Single of {
-      pre : Constr.t;
-      orig : Env.t * Sub.t
-    }
-  | Comparative of {
-      pre : Constr.t;
-      orig : Env.t * Sub.t;
-      modif : Env.t * Sub.t
-    }
-
-(* If an offset is specified, generates a function of the address of a memory
-   read in the original binary to the address plus an offset in the modified
-   binary. *)
-let get_mem_offsets (ctx : Z3.context) (p : Params.t) (syms_orig : Symbol.t list)
-    (syms_mod : Symbol.t list) : Constr.z3_expr -> Constr.z3_expr =
-  if p.mem_offset then
-    Symbol.offset_constraint ~orig:syms_orig ~modif:syms_mod ctx
-  else
-    fun addr -> addr
-
-(* Rewrites the concrete addresses in the modified subroutine to match those
-   of the original subroutine. *)
-let rewrite_addresses (p : Params.t) (syms_orig : Symbol.t list)
-    (syms_mod : Symbol.t list) (sub : Sub.t) : Sub.t =
-  if p.rewrite_addresses then
-    Symbol.rewrite_addresses ~orig:syms_orig ~modif:syms_mod sub
-  else
-    sub
-
-(* Generate the exp_conds for the original binary based on the flags passed in
-   from the CLI. Generating the memory offsets requires the environment of
-   the modified binary. *)
-let exp_conds_orig (p : Params.t) (env_mod : Env.t) (syms_orig : Symbol.t list)
-    (syms_mod : Symbol.t list) : Env.exp_cond list =
-  let ctx = Env.get_context env_mod in
-  let offsets =
-    get_mem_offsets ctx p syms_orig syms_mod
-    |> Pre.mem_read_offsets env_mod
-  in
-  let null_derefs =
-    if p.check_null_derefs then
-      [Pre.non_null_load_assert; Pre.non_null_store_assert]
-    else []
-  in
-  let invalid_derefs =
-    if p.check_invalid_derefs then
-      [Pre.valid_load_assert; Pre.valid_store_assert]
-    else []
-  in
-  offsets :: null_derefs @ invalid_derefs
-
-(* Generate the exp_conds for the modified binary based on the flags passed in
-   from the CLI. *)
-let exp_conds_mod (p : Params.t) : Env.exp_cond list =
-  let null_derefs =
-    if p.check_null_derefs then
-      [Pre.non_null_load_vc; Pre.non_null_store_vc]
-    else []
-  in
-  let invalid_derefs =
-    if p.check_invalid_derefs then
-      [Pre.valid_load_vc; Pre.valid_store_vc]
-    else []
-  in
-  null_derefs @ invalid_derefs
-
-(* Determine if the user added a user_func_spec. If so, parse the string and
-   apply the components to make a func_spec *)
-let parse_user_func_spec (p : Params.t) : (Sub.t -> Theory.target -> Env.fun_spec option) =
-  match p.user_func_spec with
-    Some (name,pre,post) -> Pre.user_func_spec ~sub_name:name ~sub_pre:pre ~sub_post:post
-  | _ -> Pre.user_func_spec ~sub_name:"" ~sub_pre:"" ~sub_post:""
-
-(* Determine which function specs to use in WP. *)
-let fun_specs (p : Params.t) (to_inline : Sub.t Seq.t)
-  : (Sub.t -> Theory.target -> Env.fun_spec option) list =
-  let default = [
-    Pre.spec_verifier_assume;
-    Pre.spec_verifier_nondet;
-    Pre.spec_empty;
-    Pre.spec_chaos_caller_saved
-  ] in
-  let user_func_spec = [parse_user_func_spec p] in
-  let trip_asserts = if p.trip_asserts then [Pre.spec_verifier_error] else [] in
-  let inline = [Pre.spec_inline to_inline] in
-  let specs =
-    if List.is_empty p.fun_specs then
-      default
-    else
-      List.map p.fun_specs ~f:Utils.spec_of_name
-  in
-  user_func_spec @ trip_asserts @ inline @ specs
-
-(* If the compare_func_calls flag is set, add the property for comparative
-   analysis. *)
-let func_calls (flag : bool) : (Comp.comparator * Comp.comparator) option =
-  if flag then
-    Some Comp.compare_subs_fun
-  else
-    None
-
-(* If the user specifies registers' post values to compare, add the property:
-   if all registers between the two binaries are equal to each other at the
-   beginning of a subroutine's execution, the specified registers should have
-   the same post values. *)
-let post_reg_values
-    ~orig:(sub1, env1 : Sub.t * Env.t)
-    ~modif:(sub2, env2 : Sub.t * Env.t)
-    (reg_names : string list)
-  : (Comp.comparator * Comp.comparator) option =
-  if List.is_empty reg_names then
-    None
-  else begin
-    let all_regs = Var.Set.union
-        (Pre.get_vars env1 sub1) (Pre.get_vars env2 sub2) in
-    let post_regs = Var.Set.union
-        (Pre.set_of_reg_names env1 sub1 reg_names)
-        (Pre.set_of_reg_names env2 sub2 reg_names) in
-    debug "Pre register vals: %s%!" (Utils.varset_to_string all_regs);
-    debug "Post register vals: %s%!" (Utils.varset_to_string post_regs);
-    Some (Comp.compare_subs_eq ~pre_regs:all_regs ~post_regs:post_regs)
-  end
-
-(* Parses the user's smtlib queries for use in comparative analysis. *)
-let smtlib
-    ~precond:(precond : string)
-    ~postcond:(postcond : string)
-  : (Comp.comparator * Comp.comparator) option =
-  if String.is_empty precond && String.is_empty postcond then
-    None
-  else
-    Some (Comp.compare_subs_smtlib ~smtlib_hyp:precond ~smtlib_post:postcond)
-
-(* obtain a set of general purpose registers
- * based on their string names and architecture. *)
-let create_vars (l : string list) (env : Env.t) : Bap.Std.Var.Set.t =
-  let gprs = Env.get_gprs env
-  in
-  List.map l
-    ~f:(fun var_name ->
-        let var = Bap.Std.Var.Set.find gprs
-            ~f:(fun var -> String.equal var_name (Var.name var)) in
-        match var with
-        | Some r -> r
-        | None ->
-          Printf.sprintf
-            "Could not find %s in the set of general purpose registers"
-            var_name
-          |> failwith
-      )
-  |> Bap.Std.Var.Set.of_list
-
-(* Returns a set of comparators that provide the constraint that
-   the pointer registers are treated as pointers. *)
-let gen_pointer_flag_comparators
-    (l : string list) (env1 : Env.t)
-    (env2 : Env.t) (pointer_env1_vars : Var.t List.t)
-    (pointer_env2_vars : Var.t List.t)
-  : (Comp.comparator * Comp.comparator) option =
-  if List.length l = 0 then None
-  else
-    let regs_orig = List.filter_map pointer_env1_vars ~f:(fun var -> Env.get_init_var env1 var) in
-    let regs_mod = List.filter_map pointer_env2_vars ~f:(fun var -> Env.get_init_var env2 var) in
-    let pre_conds = Pre.construct_pointer_constraint regs_orig env1
-        (Some regs_mod) (Some env2) in
-    let ctx = Env.get_context env1 in
-    let post_conds = Constr.trivial ctx in
-    Some (Comp.compare_subs_constraints ~pre_conds ~post_conds)
-
-(* If we are rewriting addresses, we can equate the two memory arrays. *)
-let mem_eq (rewrite_addrs : bool) : (Comp.comparator * Comp.comparator) option =
-  if rewrite_addrs then
-    Some Compare.compare_subs_mem_eq
-  else
-    None
-
-(* Returns a list of postconditions and a list of hypotheses based on the
-   flags set from the command line. *)
-let comparators_of_flags
-    ~orig:(sub1, env1 : Sub.t * Env.t)
-    ~modif:(sub2, env2 : Sub.t * Env.t)
-    (p : Params.t)
-    (pointer_env1_vars : Var.t List.t)
-    (pointer_env2_vars : Var.t List.t)
-  : Comp.comparator list * Comp.comparator list =
-  let comps = [
-    Some Comp.compare_subs_sp;
-    func_calls p.compare_func_calls;
-    post_reg_values p.compare_post_reg_values
-      ~orig:(sub1, env1) ~modif:(sub2, env2);
-    smtlib ~precond:p.precond ~postcond:p.postcond;
-    gen_pointer_flag_comparators p.pointer_reg_list
-      env1 env2 pointer_env1_vars pointer_env2_vars;
-    mem_eq p.rewrite_addresses
-  ] |> List.filter_opt
-  in
-  let comps =
-    if List.is_empty comps then
-      [Comp.compare_subs_empty_post]
-    else
-      comps
-  in
-  List.unzip comps
-
-(* Runs a single binary analysis. *)
-let single (bap_ctx : ctxt) (z3_ctx : Z3.context) (var_gen : Env.var_gen)
-    (p : Params.t) (file : string) : combined_pre =
-  let prog, target = Utils.read_program bap_ctx
-      ~loader:Utils.loader ~filepath:file in
-  let subs = Term.enum sub_t prog in
-  let main_sub = Utils.find_func_err subs p.func in
-  let to_inline = Utils.match_inline p.inline subs in
-  let specs = fun_specs p to_inline in
-  let exp_conds = exp_conds_mod p in
-  let stack_range = Utils.update_stack ~base:p.stack_base ~size:p.stack_size in
-  let loop_invariant =
-    Params.parse_loop_invariant p.loop_invariant main_sub
-    |> Pre.loop_invariant_checker
-  in
-  let env = Pre.mk_env z3_ctx var_gen
-      ~subs
-      ~target
-      ~specs
-      ~smtlib_compat:(Option.is_some p.ext_solver_path)
-      ~use_fun_input_regs:p.use_fun_input_regs
-      ~exp_conds
-      ~stack_range
-      ~loop_handlers:[loop_invariant]
-  in
-  let true_constr = Constr.trivial z3_ctx in
-  let vars = Pre.get_vars env main_sub in
-  let vars_pointer_reg = create_vars p.pointer_reg_list env in
-  let hyps, env = Pre.init_vars (Var.Set.union vars vars_pointer_reg) env in
-  let hyps = (Pre.set_sp_range env) :: hyps in
-  let hyps =
-    (* short circuit to avoid extraneous "&& true" constraint *)
-    if List.length p.pointer_reg_list > 0
-    then
-      let z3_exprs = List.filter_map (Bap.Std.Var.Set.to_list vars_pointer_reg)
-          ~f:(fun var -> Env.get_init_var env var) in
-      (Pre.construct_pointer_constraint z3_exprs env None None) :: hyps
-    else hyps in
-  let post =
-    if String.is_empty p.postcond then
-      true_constr
-    else
-      Z3_utils.mk_smtlib2_single env p.postcond
-  in
-  let pre, env = Pre.visit_sub env post main_sub in
-  let precond_from_flag = Z3_utils.mk_smtlib2_single env p.precond in
-  let pre = Constr.mk_clause [precond_from_flag;] [pre] in
-  let pre = Constr.mk_clause hyps [pre] in
-  if List.mem p.show "bir" ~equal:String.equal then
-    Printf.printf "\nSub:\n%s\n%!" (Sub.to_string main_sub);
-  Single { pre = pre; orig = env, main_sub}
-
-(* Runs a comparative analysis. *)
-let comparative (bap_ctx : ctxt) (z3_ctx : Z3.context) (var_gen : Env.var_gen)
-    (p : Params.t) (file1 : string) (file2 : string) : combined_pre =
-  let prog1, target1 = Utils.read_program bap_ctx
-      ~loader:Utils.loader ~filepath:file1 in
-  let prog2, target2 = Utils.read_program bap_ctx
-      ~loader:Utils.loader ~filepath:file2 in
-  let syms1 = Symbol.get_symbols file1 in
-  let syms2 = Symbol.get_symbols file2 in
-  let subs1 = Term.enum sub_t prog1 in
-  let subs2 = Term.enum sub_t prog2 in
-  let main_sub1 = Utils.find_func_err subs1 p.func in
-  let main_sub2 =
-    Utils.get_mod_func_name p.func p.func_name_map
-    |> Option.value ~default:p.func
-    |> Utils.find_func_err subs2
-    |> rewrite_addresses p syms1 syms2
-  in
-  let stack_range = Utils.update_stack ~base:p.stack_base ~size:p.stack_size in
-  let env2, pointer_vars_2 =
-    let to_inline2 = Utils.match_inline p.inline subs2 in
-    let specs2 = fun_specs p to_inline2 in
-    let exp_conds2 = exp_conds_mod p in
-    let func_name_map =
-      Utils.mk_func_name_map ~orig:subs1 ~modif:subs2 p.func_name_map in
-    let env2 = Pre.mk_env z3_ctx var_gen
-        ~subs:subs2
-        ~target:target2
-        ~specs:specs2
-        ~smtlib_compat:(Option.is_some p.ext_solver_path)
-        ~use_fun_input_regs:p.use_fun_input_regs
-        ~exp_conds:exp_conds2
-        ~stack_range
-        ~func_name_map
-    in
-    let env2 = Env.set_freshen env2 true in
-    let vars_sub = Pre.get_vars env2 main_sub2 in
-    let vars_pointer_reg = create_vars p.pointer_reg_list env2 in
-    let _, env2 = Pre.init_vars (Var.Set.union vars_sub vars_pointer_reg) env2 in
-    env2, vars_pointer_reg
-  in
-  let env1, pointer_vars_1 =
-    let to_inline1 = Utils.match_inline p.inline subs1 in
-    let specs1 = fun_specs p to_inline1 in
-    let exp_conds1 = exp_conds_orig p env2 syms1 syms2 in
-    let env1 = Pre.mk_env z3_ctx var_gen
-        ~subs:subs1
-        ~target:target1
-        ~specs:specs1
-        ~smtlib_compat:(Option.is_some p.ext_solver_path)
-        ~use_fun_input_regs:p.use_fun_input_regs
-        ~exp_conds:exp_conds1
-        ~stack_range
-    in
-    let vars_sub = Pre.get_vars env1 main_sub1 in
-    let vars_pointer_reg = create_vars p.pointer_reg_list env1 in
-    let _, env1 = Pre.init_vars (Var.Set.union vars_sub vars_pointer_reg) env1 in
-    (*(Bap.Std.Var.Set.union vars_sub vars_pointer_reg |> Bap.Std.Var.Set.union sp) env1 in*)
-    env1, vars_pointer_reg
-  in
-  let posts, hyps =
-    comparators_of_flags ~orig:(main_sub1, env1) ~modif:(main_sub2, env2) p
-      (pointer_vars_1 |> Bap.Std.Var.Set.to_list)
-      (pointer_vars_2 |> Bap.Std.Var.Set.to_list)
-  in
-  let pre, env1, env2 =
-    Comp.compare_subs ~postconds:posts ~hyps:hyps
-      ~original:(main_sub1, env1) ~modified:(main_sub2, env2)
-  in
-  if List.mem p.show "bir" ~equal:String.equal then
-    Printf.printf "\nComparing\n\n%s\nand\n\n%s\n%!"
-      (Sub.to_string main_sub1) (Sub.to_string main_sub2);
-  Comparative { pre = pre; orig = (env1, main_sub1); modif = (env2, main_sub2) }
-
-let check_pre (p : Params.t) (ctx : Z3.context) (cp : combined_pre)
-  : (unit, error) result =
-  let solver = Z3.Solver.mk_solver ctx None in
-  let pre = match cp with
-    | Single cp -> cp.pre
-    | Comparative cp -> cp.pre
-  in
-  if (List.mem p.debug "constraint-stats" ~equal:(String.equal)) then
-    Constr.print_stats pre;
-  let debug_eval =
-    (List.mem p.debug "eval-constraint-stats" ~equal:(String.equal)) in
-  let result = match p.ext_solver_path with
-    | None -> Pre.check ~print_constr:p.show ~debug:debug_eval solver ctx pre
-    | Some ext_solver_path ->
-      let declsyms = match cp with
-        | Single cp -> Z3_utils.get_decls_and_symbols (fst cp.orig)
-        | Comparative cp ->
-          let declsyms_orig = Z3_utils.get_decls_and_symbols (fst cp.orig) in
-          let declsyms_modif = Z3_utils.get_decls_and_symbols (fst cp.modif) in
-          List.append declsyms_orig declsyms_modif
-      in
-      Pre.check ~print_constr:p.show ~debug:debug_eval ~ext_solver:(ext_solver_path, declsyms)
-        solver ctx pre
-  in
-  if (List.mem p.debug "z3-solver-stats" ~equal:(String.equal)) then
-    Printf.printf "Showing solver statistics : \n %s \n %!" (
-      Z3.Statistics.to_string (Z3.Solver.get_statistics solver));
-  let env = match cp with
-    | Single cp -> fst cp.orig
-    | Comparative cp -> fst cp.modif
-  in
-  Utils.output_to_gdb ~filename:p.gdb_output ~func:p.func solver result env;
-  Utils.output_to_bildb ~filename:p.bildb_output solver result env;
-  let () = match cp with
-    | Single cp ->   Output.print_result solver result cp.pre ~orig:cp.orig
-                       ~modif:cp.orig ~show:p.show;
-    | Comparative cp ->  Output.print_result solver result cp.pre ~orig:cp.orig
-                           ~modif:cp.modif ~show:p.show;
-  in
-  Ok ()
-=======
->>>>>>> 2f8fffcb
-
 (* Entrypoint for the WP analysis. *)
 let run (p : Params.t) (files : string list) (bap_ctx : ctxt)
   : (unit, error) result =
